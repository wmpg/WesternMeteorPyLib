--- conflicted
+++ resolved
@@ -19,7 +19,6 @@
     raDec2ECI, datetime2JD, jd2Date, equatorialCoordPrecession_vect
 from wmpl.Utils.Pickling import loadPickle, savePickle
 
-<<<<<<< HEAD
 MAX_STATIONS = 9999
 
 
@@ -85,8 +84,6 @@
         else:
             print(f'selecting {obslist[i][0].station_id}, cost {costs[i]:.3f}')
     return obslist
-=======
->>>>>>> 2ff075a9
 
 
 class TrajectoryConstraints(object):
@@ -212,12 +209,8 @@
 
 
 class TrajectoryCorrelator(object):
-<<<<<<< HEAD
     def __init__(self, data_handle, traj_constraints, v_init_part, data_in_j2000=True, distribute=0, 
                  max_stations=MAX_STATIONS, enableOSM=False):
-=======
-    def __init__(self, data_handle, traj_constraints, v_init_part, data_in_j2000=True, distribute=0):
->>>>>>> 2ff075a9
         """ Correlates meteor trajectories using meteor data given to it through a data handle. A data handle
         is a class instance with a common interface between e.g. files on the disk in various formats or 
         meteors in a database.
@@ -235,11 +228,8 @@
         self.data_in_j2000 = data_in_j2000
 
         self.distribute = distribute
-<<<<<<< HEAD
 
         self.max_stations = max_stations
-=======
->>>>>>> 2ff075a9
 
         self.enableOSM = enableOSM
 
@@ -1075,7 +1065,6 @@
                         # Load the full trajectory object
                         if traj_full is None:
                             traj_full = self.dh.loadFullTraj(traj_reduced)
-<<<<<<< HEAD
 
                             # If the full trajectory couldn't be loaded, skip checking this trajectory
                             if traj_full is None:
@@ -1085,20 +1074,11 @@
 
 
                         ### Do a rough trajectory solution and perform a quick quality control ###
-=======
-
-                            # If the full trajectory couldn't be loaded, skip checking this trajectory
-                            if traj_full is None:
-                                
-                                skip_traj_check = True
-                                break
->>>>>>> 2ff075a9
 
                         # Init observation object using the new meteor observation
                         obs_new = self.initObservationsObject(met_obs, platepar, \
                             ref_dt=jd2Date(traj_reduced.jdt_ref, dt_obj=True))
 
-<<<<<<< HEAD
 
                         # Get an observation from the trajectory object with the maximum convergence angle to
                         #   the reference observations
@@ -1108,20 +1088,12 @@
                             
                             # Compute the plane intersection between the new and one of trajectory observations
                             pi = PlaneIntersection(obs_new, obs_tmp)
-=======
-                        ### Do a rough trajectory solution and perform a quick quality control ###
-
-                        # Init observation object using the new meteor observation
-                        obs_new = self.initObservationsObject(met_obs, platepar, \
-                            ref_dt=jd2Date(traj_reduced.jdt_ref, dt_obj=True))
->>>>>>> 2ff075a9
 
                             # Take the observation with the maximum convergence angle
                             if (obs_traj_best is None) or (pi.conv_angle > qc_max):
                                 qc_max = pi.conv_angle
                                 obs_traj_best = obs_tmp
 
-<<<<<<< HEAD
 
                         # Do a quick trajectory solution and perform sanity checks
                         plane_intersection = self.quickTrajectorySolution(obs_traj_best, obs_new)
@@ -1269,174 +1241,8 @@
 
                     # Add the first observation to matched observations
                     matched_observations.append([obs1, met_obs, plane_intersection_good])
-=======
-                        # Get an observation from the trajectory object with the maximum convergence angle to
-                        #   the reference observations
-                        obs_traj_best = None
-                        qc_max = 0.0
-                        for obs_tmp in traj_full.observations:
-                            
-                            # Compute the plane intersection between the new and one of trajectory observations
-                            pi = PlaneIntersection(obs_new, obs_tmp)
-
-                            # Take the observation with the maximum convergence angle
-                            if (obs_traj_best is None) or (pi.conv_angle > qc_max):
-                                qc_max = pi.conv_angle
-                                obs_traj_best = obs_tmp
-
-
-                        # Do a quick trajectory solution and perform sanity checks
-                        plane_intersection = self.quickTrajectorySolution(obs_traj_best, obs_new)
-                        if plane_intersection is None:
-                            continue
-
-                        ### ###
-
-                        candidate_observations.append([met_obs, obs_new])
-
-
-                    # Skip the candidate trajectory if it couldn't be loaded from disk
-                    if skip_traj_check:
-                        continue
-
-
-                    # If there are any good new observations, add them to the trajectory and re-run the solution
-                    if candidate_observations:
-
-                        print("{}".format(datetime.datetime.now().strftime('%Y-%m-%dZ%H:%M:%S')))
-                        print("Recomputing trajectory with new observations from stations:")
-
-                        # Add new observations to the trajectory object
-                        for _, obs_new in candidate_observations:
-                            print(obs_new.station_id)
-                            traj_full.infillWithObs(obs_new)
-
-
-                        # Re-run the trajectory fit
-                        successful_traj_fit, traj_new = self.solveTrajectory(traj_full, traj_full.mc_runs)
-
-
-                        # If the new trajectory solution succeeded, save it
-                        if successful_traj_fit:
-
-                            print("Saving the improved trajectory...")
-
-                            # Mark the observations as paired and remove them from the processing list
-                            for met_obs_temp, _ in candidate_observations:
-                                self.dh.markObservationAsPaired(met_obs_temp)
-                                unpaired_observations.remove(met_obs_temp)
-
-                            # Remove the old trajectory
-                            self.dh.removeTrajectory(traj_reduced)
-
-                            # Save the new trajectory
-                            self.dh.saveTrajectoryResults(traj_new, self.traj_constraints.save_plots)
-                            self.dh.addTrajectory(traj_new)
-
-                        else:
-                            print("New trajectory solution failed, keeping the old trajectory...")
-
-                ### ###
-
-
-                print()
-                print("-------------------------------------------------")
-                print("{}".format(datetime.datetime.now().strftime('%Y-%m-%dZ%H:%M:%S')))
-                print("    2) PAIRING OBSERVATIONS INTO NEW TRAJECTORIES")
-                print("-------------------------------------------------")
-                print()
-
-                # List of all candidate trajectories
-                candidate_trajectories = []
-
-                # Go through all unpaired and unprocessed meteor observations
-                for met_obs in unpaired_observations:
-
-                    # Skip observations that were processed in the meantime
-                    if met_obs.processed:
-                        continue
-
-                    # Get station platepar
-                    reference_platepar = self.dh.getPlatepar(met_obs)
-                    obs1 = self.initObservationsObject(met_obs, reference_platepar)
-
-
-                    # Keep a list of observations which matched the reference observation
-                    matched_observations = []
-
-                    # Find all meteors from other stations that are close in time to this meteor
-                    plane_intersection_good = None
-                    time_pairs = self.dh.findTimePairs(met_obs, unpaired_observations, \
-                        self.traj_constraints.max_toffset)
-                    for met_pair_candidate in time_pairs:
-
-                        print()
-                        print("Processing pair:")
-                        print("{:s} and {:s}".format(met_obs.station_code, met_pair_candidate.station_code))
-                        print("{:s} and {:s}".format(str(met_obs.reference_dt), \
-                            str(met_pair_candidate.reference_dt)))
-                        print("-----------------------")
-
-                        ### Check if the stations are close enough and have roughly overlapping fields of view ###
-
-                        # Get candidate station platepar
-                        candidate_platepar = self.dh.getPlatepar(met_pair_candidate)
-
-                        # Check if the stations are within range
-                        if not self.stationRangeCheck(reference_platepar, candidate_platepar):
-                            continue
-
-                        # Check the FOV overlap
-                        if not self.checkFOVOverlap(reference_platepar, candidate_platepar):
-                            print("Station FOV does not overlap: {:s} and {:s}".format(met_obs.station_code, \
-                                met_pair_candidate.station_code))
-                            continue
-
-                        ### ###
-
-
-
-                        ### Do a rough trajectory solution and perform a quick quality control ###
-
-                        # Init observations
-                        obs2 = self.initObservationsObject(met_pair_candidate, candidate_platepar, \
-                            ref_dt=met_obs.reference_dt)
-
-                        # Do a quick trajectory solution and perform sanity checks
-                        plane_intersection = self.quickTrajectorySolution(obs1, obs2)
-                        if plane_intersection is None:
-                            continue
-
-                        else:
-                            plane_intersection_good = plane_intersection
-
-                        ### ###
-
-                        matched_observations.append([obs2, met_pair_candidate, plane_intersection])
-
-
-
-                    # If there are no matched observations, skip it
-                    if len(matched_observations) == 0:
-
-                        if len(time_pairs) > 0:
-                            print()
-                            print(" --- NO MATCH ---")
-
-                        continue
-
-                    # Skip if there are not good plane intersections
-                    if plane_intersection_good is None:
-                        continue
->>>>>>> 2ff075a9
-
-                    # Add the first observation to matched observations
-                    matched_observations.append([obs1, met_obs, plane_intersection_good])
-
-<<<<<<< HEAD
-=======
-
->>>>>>> 2ff075a9
+
+
                     # Mark observations as processed
                     for _, met_obs_temp, _ in matched_observations:
                         met_obs_temp.processed = True
@@ -1693,13 +1499,8 @@
                     print()
                     print("Observations:")
                     for entry in matched_observations:
-<<<<<<< HEAD
                         obs_pts, met_obs, _ = entry
                         print(met_obs.station_code, met_obs.mean_dt, obs_pts.ignore_station)
-=======
-                        _, met_obs, _ = entry
-                        print(met_obs.station_code, met_obs.mean_dt)
->>>>>>> 2ff075a9
 
 
 
@@ -1727,7 +1528,6 @@
 
 
                     ### ADJUST THE NUMBER OF MC RUNS FOR OPTIMAL USE OF CPU CORES ###
-<<<<<<< HEAD
 
                     # Make sure that the number of MC runs is larger or equal to the number of processor cores
                     if mc_runs < self.traj_constraints.mc_cores:
@@ -1775,61 +1575,8 @@
                         for _, met_obs_temp, _ in matched_observations:
                             self.dh.markObservationAsPaired(met_obs_temp)
 
-
                         traj_solved_count += 1
 
-=======
-
-                    # Make sure that the number of MC runs is larger or equal to the number of processor cores
-                    if mc_runs < self.traj_constraints.mc_cores:
-                        mc_runs = int(self.traj_constraints.mc_cores)
-
-                    # If the number of MC runs is not a multiple of CPU cores, increase it until it is
-                    #   This will increase the number of MC runs while keeping the processing time the same
-                    mc_runs = int(np.ceil(mc_runs/self.traj_constraints.mc_cores)*self.traj_constraints.mc_cores)
-
-                    ### ###
-
-
-                    # Init the solver (use the earliest date as the reference)
-                    ref_dt = min([met_obs.reference_dt for _, met_obs, _ in matched_observations])
-                    jdt_ref = datetime2JD(ref_dt)
-                    traj = self.initTrajectory(jdt_ref, mc_runs)
-
-
-                    # Feed the observations into the trajectory solver
-                    for obs_temp, met_obs, _ in matched_observations:
-
-                        # Normalize the observations to the reference Julian date
-                        jdt_ref_curr = datetime2JD(met_obs.reference_dt)
-                        obs_temp.time_data += (jdt_ref_curr - jdt_ref)*86400
-
-                        traj.infillWithObs(obs_temp)
-
-
-                    # If this trajectory already failed to be computed, don't try to recompute it again unless
-                    #   new observations are added
-                    if self.dh.checkTrajIfFailed(traj):
-                        print("The same trajectory already failed to be computed in previous runs!")
-                        continue
-
-
-                    # Solve the trajectory
-                    successful_traj_fit, traj = self.solveTrajectory(traj, mc_runs)
-
-                    # Save the trajectory if successful
-                    if successful_traj_fit:
-                        self.dh.saveTrajectoryResults(traj, self.traj_constraints.save_plots)
-                        self.dh.addTrajectory(traj)
-
-                        # Mark observations as paired in a trajectory if fit successful
-                        for _, met_obs_temp, _ in matched_observations:
-                            self.dh.markObservationAsPaired(met_obs_temp)
-
-
-                        traj_solved_count += 1
-
->>>>>>> 2ff075a9
                         # If 50 new trajectories were computed, save the DB
                         if traj_solved_count%50 == 0:
                             self.dh.saveDatabase()
