""" Script which automatically pairs meteor observations from different RMS stations and computes
    trajectories. 
"""

from __future__ import print_function, division, absolute_import

import os
import re
import argparse
import json
import copy
import datetime
import shutil
import time
import signal
import multiprocessing
import logging
import logging.handlers
import glob
from dateutil.relativedelta import relativedelta
import numpy as np

from wmpl.Formats.CAMS import loadFTPDetectInfo
from wmpl.Trajectory.CorrelateEngine import TrajectoryCorrelator, TrajectoryConstraints
from wmpl.Utils.Math import generateDatetimeBins
from wmpl.Utils.OSTools import mkdirP
from wmpl.Utils.Pickling import loadPickle, savePickle
<<<<<<< HEAD
from wmpl.Utils.TrajConversions import jd2Date
from wmpl.Trajectory.CorrelateEngine import MAX_STATIONS
=======
from wmpl.Utils.TrajConversions import datetime2JD, jd2Date
from wmpl.Utils.remoteDataHandling import collectRemoteTrajectories, moveRemoteTrajectories, uploadTrajToRemote
>>>>>>> 144661c0

### CONSTANTS ###

# Name of the ouput trajectory directory
OUTPUT_TRAJ_DIR = "trajectories"

# Name of json file with the list of processed directories
JSON_DB_NAME = "processed_trajectories.json"

# Auto run frequency (hours)
AUTO_RUN_FREQUENCY = 6

### ###

log = logging.getLogger("traj_correlator")


class TrajectoryReduced(object):
    def __init__(self, traj_file_path, json_dict=None, traj_obj=None):
        """ Reduced representation of the Trajectory object which helps to save memory. 

        Arguments:
            traj_file_path: [str] Full path to the trajectory object.

        Keyword arguments:
            json_dict: [dict] Load values from a dictionary instead of a traj pickle file. None by default,
                in which case a traj pickle file will be loaded.
            traj_obj: [Trajectory instance] Load values from a full Trajectory object, instead from the disk.
                None by default.
        """

        # Load values from a JSON pickle file
        if json_dict is None:

            if traj_obj is None:

                # Full path to the trajectory object (saved to it can be loaded later if needed)
                self.traj_file_path = traj_file_path

                # Load the trajectory object
                try:
                    traj = loadPickle(*os.path.split(traj_file_path))
                except EOFError:
                    log.info("Pickle file could not be loaded: " + traj_file_path)
                    return None

            else:

                # Load values from a given trajectory file
                traj = traj_obj
                self.traj_file_path = os.path.join(traj.output_dir, traj.file_name + "_trajectory.pickle")


            # Reference Julian date (beginning of the meteor)
            self.jdt_ref = traj.jdt_ref

            # ECI coordinates of the state vector computed through minimization
            if traj.state_vect_mini is None:
                self.state_vect_mini = None
            else:
                self.state_vect_mini = traj.state_vect_mini.tolist()

            # Apparent radiant vector computed through minimization
            if traj.radiant_eci_mini is None:
                self.radiant_eci_mini = None
            else:
                self.radiant_eci_mini = traj.radiant_eci_mini.tolist()

            # Initial and average velocity
            self.v_init = traj.v_init
            self.v_avg = traj.v_avg

            # Coordinates of the first point (observed)
            self.rbeg_lat = traj.rbeg_lat
            self.rbeg_lon = traj.rbeg_lon
            self.rbeg_ele = traj.rbeg_ele
            self.rbeg_jd = traj.rbeg_jd

            # Coordinates of the last point (observed)
            self.rend_lat = traj.rend_lat
            self.rend_lon = traj.rend_lon
            self.rend_ele = traj.rend_ele
            self.rend_jd = traj.rend_jd

            # Save the gravity factor
            self.gravity_factor = traj.gravity_factor

            # Save the vertical velocity v0z
            self.v0z = traj.v0z

            # Stations participating in the solution
            self.participating_stations = sorted([obs.station_id for obs in traj.observations 
                if obs.ignore_station is False])

            # Ignored stations
            self.ignored_stations = sorted([obs.station_id for obs in traj.observations 
                if obs.ignore_station is True])

            if hasattr(traj, 'phase_1_only'):
                self.phase_1_only = traj.phase_1_only
            else:
                self.phase_1_only = False

        # Load values from a dictionary
        else:
            self.__dict__ = json_dict



class DatabaseJSON(object):
    def __init__(self, db_file_path):

        self.db_file_path = db_file_path

        # List of processed directories (keys are station codes, values are relative paths to night 
        #   directories)
        self.processed_dirs = {}

        # List of paired observations as a part of a trajectory (keys are station codes, values are unique 
        #   observation IDs)
        self.paired_obs = {}

        # List of processed trajectories (keys are trajectory reference julian dates, values are \
        #   TrajectoryReduced objects)
        self.trajectories = {}

        # List of failed trajectories (keys are trajectory reference julian dates, values are \
        #   TrajectoryReduced objects)
        self.failed_trajectories = {}

        # Load the database from a JSON file
        self.load()


    def load(self):
        """ Load the database from a JSON file. """

        if os.path.exists(self.db_file_path):
            with open(self.db_file_path) as f:

                db_file_path_bak = self.db_file_path

                # Load the value from the database
                self.__dict__ = json.load(f)

                # Overwrite the database path
                self.db_file_path = db_file_path_bak

                # Convert trajectories from JSON to TrajectoryReduced objects
                for traj_dict_str in ["trajectories", "failed_trajectories"]:
                    traj_dict = getattr(self, traj_dict_str)
                    trajectories_obj_dict = {}
                    for traj_json in traj_dict:
                        traj_reduced_tmp = TrajectoryReduced(None, json_dict=traj_dict[traj_json])

                        trajectories_obj_dict[traj_reduced_tmp.jdt_ref] = traj_reduced_tmp

                    # Set the trajectory dictionary
                    setattr(self, traj_dict_str, trajectories_obj_dict)


    def save(self):
        """ Save the database of processed meteors to disk. """

        # Back up the existing data base
        db_bak_file_path = self.db_file_path + ".bak"
        if os.path.exists(self.db_file_path):
            shutil.copy2(self.db_file_path, db_bak_file_path)

        # Save the data base
        try:
            with open(self.db_file_path, 'w') as f:
                self2 = copy.deepcopy(self)

                # Convert reduced trajectory objects to JSON objects
                self2.trajectories = {key: self.trajectories[key].__dict__ for key in self.trajectories}
                self2.failed_trajectories = {key: self.failed_trajectories[key].__dict__ 
                    for key in self.failed_trajectories}
                if hasattr(self2, 'phase1Trajectories'):
                    delattr(self2, 'phase1Trajectories')

                f.write(json.dumps(self2, default=lambda o: o.__dict__, indent=4, sort_keys=True))

            # Remove the backup file
            if os.path.exists(db_bak_file_path):
                os.remove(db_bak_file_path)

        except Exception as e:
            log.warning('unable to save the database, likely corrupt data')
            shutil.copy2(db_bak_file_path, self.db_file_path)
            log.warning(e)

    def addProcessedDir(self, station_name, rel_proc_path):
        """ Add the processed directory to the list. """

        if station_name in self.processed_dirs:
            if rel_proc_path not in self.processed_dirs[station_name]:
                self.processed_dirs[station_name].append(rel_proc_path)


    def addPairedObservation(self, met_obs):
        """ Mark the given meteor observation as paired in a trajectory. """

        if met_obs.station_code not in self.paired_obs:
            self.paired_obs[met_obs.station_code] = []

        if met_obs.id not in self.paired_obs[met_obs.station_code]:
            self.paired_obs[met_obs.station_code].append(met_obs.id)


    def checkObsIfPaired(self, met_obs):
        """ Check if the given observation has been paired to a trajectory or not. """

        if met_obs.station_code in self.paired_obs:
            return (met_obs.id in self.paired_obs[met_obs.station_code])

        else:
            return False


    def checkTrajIfFailed(self, traj):
        """ Check if the given trajectory has been computed with the same observations and has failed to be
            computed before.

        """

        # Check if the reference time is in the list of failed trajectories
        if traj.jdt_ref in self.failed_trajectories:

            # Get the failed trajectory object
            failed_traj = self.failed_trajectories[traj.jdt_ref]

            # Check if the same observations participate in the failed trajectory as in the trajectory that
            #   is being tested
            all_match = True
            for obs in traj.observations:
                
                if not ((obs.station_id in failed_traj.participating_stations) or (obs.station_id in failed_traj.ignored_stations)):

                    all_match = False
                    break

            # If the same stations were used, the trajectory estimation failed before
            if all_match:
                return True


        return False


    def addTrajectory(self, traj_file_path, traj_obj=None, failed=False):
        """ Add a computed trajectory to the list. 
    
        Arguments:
            traj_file_path: [str] Full path the trajectory object.

        Keyword arguments:
            traj_obj: [bool] Instead of loading a traj object from disk, use the given object.
            failed: [bool] Add as a failed trajectory. False by default.
        """

        # Load the trajectory from disk
        if traj_obj is None:

            # Init the reduced trajectory object
            traj_reduced = TrajectoryReduced(traj_file_path)

            # Skip if failed
            if traj_reduced is None:
                return None

            if not hasattr(traj_reduced, "jdt_ref"):
                return None

        else:

            # Use the provided trajectory object
            traj_reduced = traj_obj


        # Choose to which dictionary the trajectory will be added
        if failed:
            traj_dict = self.failed_trajectories

        else:
            traj_dict = self.trajectories


        # Add the trajectory to the list (key is the reference JD)
        if traj_reduced.jdt_ref not in traj_dict:
            traj_dict[traj_reduced.jdt_ref] = traj_reduced



    def removeTrajectory(self, traj_reduced, keepFolder=False):
        """ Remove the trajectory from the data base and disk. """

        # Remove the trajectory data base entry
        if traj_reduced.jdt_ref in self.trajectories:
            del self.trajectories[traj_reduced.jdt_ref]

        # Remove the trajectory folder on the disk
        if not keepFolder and os.path.isfile(traj_reduced.traj_file_path):
            traj_dir = os.path.dirname(traj_reduced.traj_file_path)
            log.info(f'removing {traj_dir}')
            shutil.rmtree(traj_dir)






class MeteorPointRMS(object):
    def __init__(self, frame, time_rel, x, y, ra, dec, azim, alt, mag):
        """ Container for individual meteor picks. """

        # Frame number since the beginning of the FF file
        self.frame = frame
        
        # Relative time
        self.time_rel = time_rel

        # Image coordinats
        self.x = x
        self.y = y
        
        # Equatorial coordinates (J2000, deg)
        self.ra = ra
        self.dec = dec

        # Horizontal coordinates (J2000, deg), azim is +E of due N
        self.azim = azim
        self.alt = alt

        self.intensity_sum = None

        self.mag = mag



class MeteorObsRMS(object):
    def __init__(self, station_code, reference_dt, platepar, data, rel_proc_path, ff_name=None):
        """ Container for meteor observations with the interface compatible with the trajectory correlator
            interface. 

            Arguments:
                station_code: [str] RMS station code.
                reference_dt: [datetime] Datetime when the relative time is t = 0.
                platepar: [Platepar object] RMS calibration plate for the given observations.
                data: [list] A list of MeteorPointRMS objects.
                rel_proc_path: [str] Path to the folder with the nighly observations for this meteor.

            Keyword arguments:
                ff_name: [str] Name of the FF file(s) which contains the meteor.
        """

        self.station_code = station_code

        self.reference_dt = reference_dt
        self.platepar = platepar
        self.data = data

        # Path to the directory with data
        self.rel_proc_path = rel_proc_path

        self.ff_name = ff_name

        # Internal flags to control the processing flow
        # NOTE: The processed flag should always be set to False for every observation when the program starts
        self.processed = False 

        # Mean datetime of the observation
        self.mean_dt = self.reference_dt + datetime.timedelta(seconds=np.mean([entry.time_rel 
            for entry in self.data]))

        
        ### Estimate if the meteor begins and ends inside the FOV ###

        self.fov_beg = False
        self.fov_end = False

        half_index = len(data)//2


        # Find angular velocity at the beginning per every axis
        dxdf_beg = (self.data[half_index].x - self.data[0].x)/(self.data[half_index].frame 
            - self.data[0].frame)
        dydf_beg = (self.data[half_index].y - self.data[0].y)/(self.data[half_index].frame 
            - self.data[0].frame)

        # Compute locations of centroids 2 frames before the beginning
        x_pre_begin = self.data[0].x - 2*dxdf_beg
        y_pre_begin = self.data[0].y - 2*dydf_beg

        # If the predicted point is inside the FOV, mark it as such
        if (x_pre_begin > 0) and (x_pre_begin <= self.platepar.X_res) and (y_pre_begin > 0) \
                and (y_pre_begin < self.platepar.Y_res):

            self.fov_beg = True

        # If the starting point is not inside the FOV, exlude the first point
        else:
            self.data = self.data[1:]

            # Recompute the halfway point
            half_index = len(self.data)//2


        # If there is no data or the length is too short, skip the observation
        if (len(self.data) == 0) or (len(self.data) < half_index):
            self.bad_data = True
            return None
            
        else:
            self.bad_data = False


        # Find angular velocity at the ending per every axis
        dxdf_end = (self.data[-1].x - self.data[half_index].x)/(self.data[-1].frame 
            - self.data[half_index].frame)
        dydf_end = (self.data[-1].y - self.data[half_index].y)/(self.data[-1].frame 
            - self.data[half_index].frame)

        # Compute locations of centroids 2 frames after the end
        x_post_end = self.data[-1].x + 2*dxdf_end
        y_post_end = self.data[-1].y + 2*dydf_end

        # If the predicted point is inside the FOV, mark it as such
        if (x_post_end > 0) and (x_post_end <= self.platepar.X_res) and (y_post_end > 0) \
                and (y_post_end <= self.platepar.Y_res):
            
            self.fov_end = True

        # If the ending point is not inside fully inside the FOV, exclude it
        else:
            self.data = self.data[:-1]

        ### ###


        # Generate a unique observation ID, the format is: STATIONID_YYYYMMDD-HHMMSS.us_CHECKSUM
        #  where CHECKSUM is the last four digits of the sum of all observation image X cordinates
        checksum = int(np.sum([entry.x for entry in self.data]) % 10000)
<<<<<<< HEAD
        self.id = "{:s}_{:s}_{:04d}".format(self.station_code, self.mean_dt.strftime("%Y%m%d-%H%M%S.%f"), \
=======
        self.id = "{:s}_{:s}_{:04d}".format(self.station_code, self.mean_dt.strftime("%Y%m%d-%H%M%S.%f"), 
>>>>>>> 144661c0
            checksum)



class PlateparDummy:
    def __init__(self, **entries):
        """ This class takes a platepar dictionary and converts it into an object. """

        self.__dict__.update(entries)



class RMSDataHandle(object):
    def __init__(self, dir_path, dt_range=None, db_dir=None, output_dir=None, mcmode=0, max_trajs=1000, remotehost=None):
        """ Handles data interfacing between the trajectory correlator and RMS data files on disk. 
    
        Arguments:
            dir_path: [str] Path to the directory with data files. 

        Keyword arguments:
            dt_range: [list of datetimes] A range of datetimes between which the existing trajectories will be
                loaded.
            db_dir: [str] Path to the directory with the database file. None by default, in which case the
                database file will be loaded from the dir_path.
            output_dir: [str] Path to the directory where the output files will be saved. None by default, in
                which case the output files will be saved in the dir_path.
            max_trajs: [int] maximum number of phase1 trajectories to load at a time when adding uncertainties. Improves throughput.
        """

        self.mc_mode = mcmode

        self.dir_path = dir_path

        self.dt_range = dt_range

        log.info("Using directory: " + self.dir_path)


        # Set the database directory
        if db_dir is None:
            db_dir = self.dir_path
        self.db_dir = db_dir

        # Create the database directory if it doesn't exist
        mkdirP(self.db_dir)


        # Set the output directory
        if output_dir is None:
            output_dir = self.dir_path
        self.output_dir = output_dir

        # Create the output directory if it doesn't exist
        mkdirP(self.output_dir)

        # create the directory for phase1 simple trajectories, if needed
        if self.mc_mode > 0:
            self.phase1_dir = os.path.join(self.output_dir, 'phase1')
            mkdirP(os.path.join(self.phase1_dir, 'processed'))
            self.purgePhase1ProcessedData(os.path.join(self.phase1_dir, 'processed'))

        self.remotehost = remotehost

        ############################

        # Load database of processed folders
        database_path = os.path.join(self.db_dir, JSON_DB_NAME)
        log.info("")
        if mcmode != 2:
            log.info("Loading database: {:s}".format(database_path))
            self.db = DatabaseJSON(database_path)
            log.info('Archiving older entries....')
            try:
                self.archiveOldRecords(older_than=3)
            except: 
                pass
            log.info("   ... done!")

            # Load the list of stations
            station_list = self.loadStations()

            # Find unprocessed meteor files
            log.info("")
            log.info("Finding unprocessed data...")
            self.processing_list = self.findUnprocessedFolders(station_list)
            log.info("   ... done!")

        else:
            # move any remotely calculated pickles to their target locations
            if os.path.isdir(os.path.join(self.output_dir, 'remoteuploads')):
                moveRemoteTrajectories(self.output_dir)

            # retrieve pickles from a remote host, if configured
            if self.remotehost is not None:
                collectRemoteTrajectories(remotehost, max_trajs, self.phase1_dir)

            # reload the phase1 trajectories
            dt_beg, dt_end = self.loadPhase1Trajectories(max_trajs=max_trajs)
            self.processing_list = None
            self.dt_range=[dt_beg, dt_end]
            self.db = None

        ### Define country groups to speed up the proceessing ###

        north_america_group = ["CA", "US", "MX"]

        south_america_group = ["AR", "BO", "BR", "CL", "CO", "EC", "FK", "GF", "GY", "GY", "PY", "PE", "SR", 
            "UY", "VE"]

        europe_group = ["AT", "BE", "BG", "HR", "CY", "CZ", "DK", "EE", "FI", "FR", "DE", "GR", "HU", "IE", 
            "IT", "LV", "LT", "LU", "MT", "NL", "PO", "PT", "RO", "SK", "SI", "ES", "SE", "AL", "AD", "AM", 
            "BY", "BA", "FO", "GE", "GI", "IM", "XK", "LI", "MK", "MD", "MC", "ME", "NO", "RU", "SM", "RS", 
            "CH", "TR", "UA", "UK", "VA"]

        new_zealand_group = ["NZ"]

        australia_group = ["AU"]


        self.country_groups = [north_america_group, south_america_group, europe_group, new_zealand_group, 
            australia_group]

        ### ###


    def purgePhase1ProcessedData(self, dir_path):
        refdt = time.time() - 90 * 86400
        result=[os.remove(file) for file in (os.path.join(path, file)
                    for path, _, files in os.walk(dir_path) for file in files) if os.stat(file).st_mtime < refdt]
        return result


    def archiveOldRecords(self, older_than=3):
        """
        Archive off old records to keep the database size down

        Keyword Arguments:
            older_than: [int] number of months to keep, default 3
        """
        class DummyMetObs():
            def __init__(self, station, obs_id):
                self.station_code = station
                self.id = obs_id

        archdate = datetime.datetime.now(datetime.timezone.utc) - relativedelta(months=older_than)
        archdate_jd = datetime2JD(archdate)

        arch_db_path = os.path.join(self.db_dir, f'{archdate.strftime("%Y%m")}_{JSON_DB_NAME}')
        archdb = DatabaseJSON(arch_db_path)
        log.info(f'Archiving db records to {arch_db_path}...')

        for traj in [t for t in self.db.trajectories if t < archdate_jd]:
            if traj < archdate_jd:
                archdb.addTrajectory(None, self.db.trajectories[traj], False)
                self.db.removeTrajectory(self.db.trajectories[traj], keepFolder=True)

        for traj in [t for t in self.db.failed_trajectories if t < archdate_jd]:
            if traj < archdate_jd:
                archdb.addTrajectory(None, self.db.failed_trajectories[traj], True)
                self.db.removeTrajectory(self.db.failed_trajectories[traj], keepFolder=True)

        for station in self.db.processed_dirs:
            arch_processed = [dirname for dirname in self.db.processed_dirs[station] if 
                                datetime.datetime.strptime(dirname[14:22], '%Y%m%d').replace(tzinfo=datetime.timezone.utc) < archdate]
            for dirname in arch_processed:
                archdb.addProcessedDir(station, dirname)
                self.db.processed_dirs[station].remove(dirname)

        for station in self.db.paired_obs:
            arch_processed = [obs_id for obs_id in self.db.paired_obs[station] if 
                                datetime.datetime.strptime(obs_id[7:15], '%Y%m%d').replace(tzinfo=datetime.timezone.utc) < archdate]
            for obs_id in arch_processed:
                archdb.addPairedObservation(DummyMetObs(station, obs_id))
                self.db.paired_obs[station].remove(obs_id)

        archdb.save()
        self.db.save()
        return 

    def loadStations(self):
        """ Load the station names in the processing folder. """

        station_list = []

        for dir_name in sorted(os.listdir(self.dir_path)):

            # Check if the dir name matches the station name pattern
            if os.path.isdir(os.path.join(self.dir_path, dir_name)):
                if re.match("^[A-Z]{2}[A-Z0-9]{4}$", dir_name):
                    log.info("Using station: " + dir_name)
                    station_list.append(dir_name)
                else:
                    log.info("Skipping directory: " + dir_name)


        return station_list



    def findUnprocessedFolders(self, station_list):
        """ Go through directories and find folders with unprocessed data. """

        processing_list = []

        # skipped_dirs = 0

        # Go through all station directories
        for station_name in station_list:

            station_path = os.path.join(self.dir_path, station_name)

            # Add the station name to the database if it doesn't exist
            if station_name not in self.db.processed_dirs:
                self.db.processed_dirs[station_name] = []

            # Go through all directories in stations
            for night_name in os.listdir(station_path):

                # Extract the date and time of directory, if possible
                try:
                    night_dt = datetime.datetime.strptime("_".join(night_name.split("_")[1:3]), 
                        "%Y%m%d_%H%M%S").replace(tzinfo=datetime.timezone.utc)
                except:
                    log.info(f'Could not parse the date of the night dir: {night_name}')
                    night_dt = None
                    continue
                if self.dt_range is not None:
                    # skip folders more than a day older the requested date range
                    if night_dt < (self.dt_range[0]+ datetime.timedelta(days=-1)).replace(tzinfo=datetime.timezone.utc):
                        continue

                night_path = os.path.join(station_path, night_name)
                night_path_rel = os.path.join(station_name, night_name)

                # # If the night path is not in the processed list, add it to the processing list
                # if night_path_rel not in self.db.processed_dirs[station_name]:
                #     processing_list.append([station_name, night_path_rel, night_path, night_dt])

                processing_list.append([station_name, night_path_rel, night_path, night_dt])

                # else:
                #     skipped_dirs += 1


        # if skipped_dirs:
        #     log.info("Skipped {:d} processed directories".format(skipped_dirs))

        return processing_list



    def initMeteorObs(self, station_code, ftpdetectinfo_path, platepars_recalibrated_dict):
        """ Init meteor observations from the FTPdetectinfo file and recalibrated platepars. """

        # Load station coordinates
        if len(list(platepars_recalibrated_dict.keys())):
            
            pp_dict = platepars_recalibrated_dict[list(platepars_recalibrated_dict.keys())[0]]
            pp = PlateparDummy(**pp_dict)
            stations_dict = {station_code: [np.radians(pp.lat), np.radians(pp.lon), pp.elev]}

            # Load the FTPdetectinfo file
            meteor_list = loadFTPDetectInfo(ftpdetectinfo_path, stations_dict, join_broken_meteors=False)

        else:
            meteor_list = []


        return meteor_list



    def loadUnpairedObservations(self, processing_list, dt_range=None):
        """ Load unpaired meteor observations, i.e. observations that are not a part of any trajectory. """

        # Go through folders for processing
        unpaired_met_obs_list = []
        prev_station = None
        station_count = 1
        for station_code, rel_proc_path, proc_path, night_dt in processing_list:

            # Check that the night datetime is within the given range of times, if the range is given
            if (dt_range is not None) and (night_dt is not None):
                dt_beg, dt_end = dt_range

                # Skip all folders which are outside the limits
                if (night_dt < dt_beg) or (night_dt > dt_end):
                    continue



            ftpdetectinfo_name = None
            platepar_recalibrated_name = None

            # Skip files, only take directories
            if os.path.isfile(proc_path):
                continue

            log.info("")
            log.info("Processing station: " + station_code)

            # Find FTPdetectinfo and platepar files
            for name in os.listdir(proc_path):
                    
                # Find FTPdetectinfo
                if name.startswith("FTPdetectinfo") and name.endswith('.txt') and \
<<<<<<< HEAD
                    ("backup" not in name) and ("uncalibrated" not in name) and ("unfiltered" not in name):
=======
                        ("backup" not in name) and ("uncalibrated" not in name) and ("unfiltered" not in name):
>>>>>>> 144661c0
                    ftpdetectinfo_name = name
                    continue

                if name == "platepars_all_recalibrated.json":

                    try:
                        # Try loading the recalibrated platepars
                        with open(os.path.join(proc_path, name)) as f:
                            platepars_recalibrated_dict = json.load(f)                            
                            platepar_recalibrated_name = name
                            continue

                    except:
                        pass
    

            # Skip these observations if no data files were found inside
            if (ftpdetectinfo_name is None) or (platepar_recalibrated_name is None):
                log.info("  Skipping {:s} due to missing data files...".format(rel_proc_path))

                # Add the folder to the list of processed folders
                self.db.addProcessedDir(station_code, rel_proc_path)

                continue

            if station_code != prev_station:
                station_count += 1
                prev_station = station_code

            # Save database to mark those with missing data files (only every 250th station, to speed things up)
            if (station_count % 250 == 0) and (station_code != prev_station):
                self.saveDatabase()


            # Load platepars
            with open(os.path.join(proc_path, platepar_recalibrated_name)) as f:
                platepars_recalibrated_dict = json.load(f)

            # If all files exist, init the meteor container object
            cams_met_obs_list = self.initMeteorObs(station_code, os.path.join(proc_path, 
                ftpdetectinfo_name), platepars_recalibrated_dict)

            # Format the observation object to the one required by the trajectory correlator
            added_count = 0
            for cams_met_obs in cams_met_obs_list:

                # Get the platepar
                if cams_met_obs.ff_name in platepars_recalibrated_dict:
                    pp_dict = platepars_recalibrated_dict[cams_met_obs.ff_name]
                else:
                    log.info("    Skipping {:s}, not found in platepar dict".format(cams_met_obs.ff_name))
                    continue

                pp = PlateparDummy(**pp_dict)


                # Skip observations which weren't recalibrated
                if hasattr(pp, "auto_recalibrated"):
                    if not pp.auto_recalibrated:
                        log.info("    Skipping {:s}, not recalibrated!".format(cams_met_obs.ff_name))
                        continue


                # Init meteor data
                meteor_data = []
                for entry in zip(cams_met_obs.frames, cams_met_obs.time_data, cams_met_obs.x_data,
                        cams_met_obs.y_data, cams_met_obs.azim_data, cams_met_obs.elev_data, 
                        cams_met_obs.ra_data, cams_met_obs.dec_data, cams_met_obs.mag_data):

                    frame, time_rel, x, y, azim, alt, ra, dec, mag = entry

                    met_point = MeteorPointRMS(frame, time_rel, x, y, np.degrees(ra), np.degrees(dec), 
                        np.degrees(azim), np.degrees(alt), mag)

                    meteor_data.append(met_point)


                # Init the new meteor observation object
                met_obs = MeteorObsRMS(
                    station_code, 
                    jd2Date(cams_met_obs.jdt_ref, dt_obj=True, tzinfo=datetime.timezone.utc), 
                    pp,
                    meteor_data, 
                    rel_proc_path, 
                    ff_name=cams_met_obs.ff_name)

                # Skip bad observations
                if met_obs.bad_data:
                    continue

                # Add only unpaired observations
                if not self.db.checkObsIfPaired(met_obs):

                    # print(" ", station_code, met_obs.reference_dt, rel_proc_path)
                    added_count += 1

                    unpaired_met_obs_list.append(met_obs)

            log.info("  Added {:d} observations!".format(added_count))


        log.info("")
        log.info("  Finished loading unpaired observations!")
        self.saveDatabase()

        return unpaired_met_obs_list
    

    def yearMonthDayDirInDtRange(self, dir_name):
        """ Given a directory name which is either YYYY, YYYYMM or YYYYMMDD, check if it is in the given 
            datetime range. 

        Arguments:
            dir_name: [str] Directory name which is either YYYY, YYYYMM or YYYYMMDD.

        Return:
            [bool] True if the directory is in the datetime range, False otherwise.
        """

        # If the date range is not given, then skip the directory
        if self.dt_range is None:
            return True
        
        # Check in which format the directory name is
        if len(dir_name) == 4:
            date_fmt = "%Y"

            # Check if the directory name starts with a year
            if not re.match("^\d{4}", dir_name):   # noqa: W605 
                return False

        elif len(dir_name) == 6:
            date_fmt = "%Y%m"

            # Check if the directory name starts with a year and month
            if not re.match("^\d{6}", dir_name): # noqa: W605 
                return False

        elif len(dir_name) == 8:
            date_fmt = "%Y%m%d"

            # Check if the directory name starts with a year, month and day
            if not re.match("^\d{8}", dir_name): # noqa: W605 
                return False

        else:
            return False
        
        
        # Make a datetime object from the directory name
        dt = datetime.datetime.strptime(dir_name, date_fmt).replace(tzinfo=datetime.timezone.utc)

        dt_beg, dt_end = self.dt_range


        # Check if the date time is in the time range
        if len(dir_name) >= 4:

            # Check if the year is in the range
            if (dt.year >= dt_beg.year) and (dt.year <= dt_end.year):

                # If the month is also given, check that it's within the range
                if len(dir_name) >= 6:
                    
                    # Construct test datetime objects with the first and last times within the given month
                    dt_beg_test = datetime.datetime(dt.year, dt.month, 1, tzinfo=datetime.timezone.utc)
                    dt_end_test = datetime.datetime(dt.year, dt.month, 1, tzinfo=datetime.timezone.utc) \
                        + datetime.timedelta(days=31)

                    # Check if the month is in the range
                    if (dt_end_test >= dt_beg) and (dt_beg_test <= dt_end):

                        # If the day is also given, check that it's within the range
                        if len(dir_name) >= 8:

                            # Construct test datetime objects with the first and last times within the given day
                            dt_beg_test = datetime.datetime(
                                dt.year, dt.month, dt.day, tzinfo=datetime.timezone.utc)
                            dt_end_test = datetime.datetime(
                                dt.year, dt.month, dt.day, tzinfo=datetime.timezone.utc) + datetime.timedelta(days=1)

                            # Check if the day is in the range
                            if (dt_end_test >= dt_beg) and (dt_beg_test <= dt_end):
                                return True

                            else:
                                return False

                        return True
                    
                    else:
                        return False

                return True
            
            else:
                return False
            

    def trajectoryFileInDtRange(self, file_name, dt_range=None):
        """ Check if the trajectory file is in the given datetime range. """

        if dt_range is None:
            dt_beg, dt_end = self.dt_range
        else:
            dt_beg, dt_end = dt_range


        # If the date range is not given, then skip the trajectory
        if dt_beg is None or dt_end is None:
            return True

        # Extract the datetime from the trajectory name
        date_str, time_str = file_name.split('_')[:2]

        # Make a datetime object
        dt = datetime.datetime.strptime(
            "_".join([date_str, time_str]), "%Y%m%d_%H%M%S").replace(tzinfo=datetime.timezone.utc)

        # Check if the date time is in the time range
        if (dt >= dt_beg) and (dt <= dt_end):
            return True

        else:
            return False


    def removeDeletedTrajectories(self):
        """ Purge the database of any trajectories that no longer exist on disk.
            These can arise because the monte-carlo stage may update the data. 
        """

        if not os.path.isdir(self.output_dir):
            return 
        if self.db is None:
            return 
        
        log.info("  Removing deleted trajectories from: " + self.output_dir)
        if self.dt_range is not None:
            log.info("  Datetime range: {:s} - {:s}".format(
                self.dt_range[0].strftime("%Y-%m-%d %H:%M:%S"), 
                self.dt_range[1].strftime("%Y-%m-%d %H:%M:%S")))
        jdt_start = datetime2JD(self.dt_range[0]) 
        jdt_end = datetime2JD(self.dt_range[1])
        trajs_to_remove = []
        keys = [k for k in self.db.trajectories.keys() if k >= jdt_start and k <= jdt_end]
        for trajkey in keys:
            traj_reduced = self.db.trajectories[trajkey]
            traj_path = os.path.join(self.output_dir, traj_reduced.traj_file_path)
            if not os.path.isfile(traj_path):
                log.info(f' removing {traj_reduced.traj_file_path}')
                trajs_to_remove.append(traj_reduced)
        for traj in trajs_to_remove:
            self.db.removeTrajectory(traj)
        #self.saveDatabase()
        return 


    def loadComputedTrajectories(self, traj_dir_path, dt_range=None):
        """ Load already estimated trajectories from disk within a date range. 

        Arguments:
            traj_dir_path: [str] Full path to a directory with trajectory pickles.
        """

        # defend against the case where there are no existing trajectories and traj_dir_path doesn't exist
        if not os.path.isdir(traj_dir_path):
            return

        if self.db is None:
            return 
        
        if dt_range is None:
            dt_beg, dt_end = self.dt_range
        else:
            dt_beg, dt_end = dt_range

        log.info("  Loading trajectories from: " + traj_dir_path)
<<<<<<< HEAD
        log.info("  Datetime range: {:s} - {:s}".format(
            self.dt_range[0].strftime("%Y-%m-%d %H:%M:%S"), 
            self.dt_range[1].strftime("%Y-%m-%d %H:%M:%S")
            ))

=======
        if self.dt_range is not None:
            log.info("  Datetime range: {:s} - {:s}".format(
                dt_beg.strftime("%Y-%m-%d %H:%M:%S"), 
                dt_end.strftime("%Y-%m-%d %H:%M:%S")))
>>>>>>> 144661c0

        counter = 0

        # Construct a list of all ddirectory paths to visit. The trajectory directories are sorted in 
        # YYYY/YYYYMM/YYYYMMDD, so visit them in that order to check if they are in the datetime range
        dir_paths = []

        #iterate over the days in the range
        jdt_beg = int(np.floor(datetime2JD(dt_beg)))
        jdt_end = int(np.ceil(datetime2JD(dt_end)))

        yyyy = 0
        mm = 0
        dd = 0
        start_time = datetime.datetime.now()
        for jdt in range(jdt_beg, jdt_end + 1):

            curr_dt = jd2Date(jdt, dt_obj=True)
            if curr_dt.year != yyyy:
                yyyy = curr_dt.year
                log.info("- year    " + str(yyyy))

            if curr_dt.month != mm:
                mm = curr_dt.month
                yyyymm = f'{yyyy}{mm:02d}'
                log.info("  - month " + str(yyyymm))

            if curr_dt.day != dd:
                dd = curr_dt.day
                yyyymmdd = f'{yyyy}{mm:02d}{dd:02d}'
                log.info("    - day " + str(yyyymmdd))

<<<<<<< HEAD
                                # Add the directory to the list of directories to visit
                                if os.path.isdir(yyyymmdd_dir_path) and (yyyymmdd_dir_path not in dir_paths):
                                    dir_paths.append(yyyymmdd_dir_path)
=======
            yyyymmdd_dir_path = os.path.join(traj_dir_path, f'{yyyy}', f'{yyyymm}', f'{yyyymmdd}')
>>>>>>> 144661c0

            # catch for folder not existing for some reason
            if os.path.isdir(yyyymmdd_dir_path):

                for traj_dir in sorted(os.listdir(yyyymmdd_dir_path)):

                    # Add the directory to the list of directories to visit
                    full_traj_dir = os.path.join(yyyymmdd_dir_path, traj_dir)
                    if os.path.isdir(full_traj_dir) and (full_traj_dir not in dir_paths):

                        for file_name in glob.glob1(full_traj_dir, '*_trajectory.pickle'):

                            if self.trajectoryFileInDtRange(file_name, dt_range=dt_range):

                                self.db.addTrajectory(os.path.join(full_traj_dir, file_name))

                                # Print every 1000th trajectory
                                if counter % 1000 == 0:
                                    log.info(f"  Loaded {counter:6d} trajectories, currently on {file_name}")
                                counter += 1

<<<<<<< HEAD
                        # Print every 1000th trajectory
                        if counter % 1000 == 0:
                            log.info("  Loaded {:6d} trajectories, currently on {:s}".format(counter, file_name))
=======
                        dir_paths.append(full_traj_dir)
>>>>>>> 144661c0

        dur = (datetime.datetime.now() - start_time).total_seconds()
        log.info(f"  Loaded {counter:6d} trajectories in {dur:.0f} seconds")
        


    def getComputedTrajectories(self, jd_beg, jd_end):
        """ Returns a list of computed trajectories between the Julian dates.
        """

        return [self.db.trajectories[key] for key in self.db.trajectories 
            if (self.db.trajectories[key].jdt_ref >= jd_beg) 
                and (self.db.trajectories[key].jdt_ref <= jd_end)]
                


    def getPlatepar(self, met_obs):
        """ Return the platepar of the meteor observation. """

        return met_obs.platepar



    def getUnpairedObservations(self):
        """ Returns a list of unpaired meteor observations. """

        return self.unpaired_observations


    def countryFilter(self, station_code1, station_code2):
        """ Only pair observations if they are in proximity to a given country. """

        # Check that both stations are in the same country group
        for group in self.country_groups:
            if station_code1[:2] in group:
                if station_code2[:2] in group:
                    return True
                else:
                    return False


        # If a given country is not in any of the groups, allow it to be paired
        return True


    def findTimePairs(self, met_obs, unpaired_observations, max_toffset):
        """ Finds pairs in time between the given meteor observations and all other observations from 
            different stations. 

        Arguments:
            met_obs: [MeteorObsRMS] Object containing a meteor observation.
            unpaired_observations: [list] A list of MeteorObsRMS objects which will be paired in time with
                the given object.
            max_toffset: [float] Maximum offset in time (seconds) for pairing.

        Return:
            [list] A list of MeteorObsRMS instances with are offten in time less than max_toffset from 
                met_obs.
        """

        found_pairs = []

        # Go through all meteors from other stations
        for met_obs2 in unpaired_observations:

            # Take only observations from different stations
            if met_obs.station_code == met_obs2.station_code:
                continue

            # Check that the stations are in the same region / group of countres
            if not self.countryFilter(met_obs.station_code, met_obs2.station_code):
                continue

            # Take observations which are within the given time window
            if abs((met_obs.mean_dt - met_obs2.mean_dt).total_seconds()) <= max_toffset:
                found_pairs.append(met_obs2)


        return found_pairs


    def getTrajTimePairs(self, traj_reduced, unpaired_observations, max_toffset):
        """ Find unpaired observations which are close in time to the given trajectory. """

        found_traj_obs_pairs = []

        # Compute the middle time of the trajectory as reference time
        traj_mid_dt = jd2Date((traj_reduced.rbeg_jd + traj_reduced.rend_jd)/2, dt_obj=True, 
                              tzinfo=datetime.timezone.utc)

        # Go through all unpaired observations
        for met_obs in unpaired_observations:

            # Check that the stations are in the same region / group of countres
            if not self.countryFilter(met_obs.station_code, (traj_reduced.participating_stations + traj_reduced.ignored_stations)[0]):
                continue

            # Skip all stations that are already participating in the trajectory solution
            if (met_obs.station_code in traj_reduced.participating_stations) or (met_obs.station_code in traj_reduced.ignored_stations):
                continue


            # Take observations which are within the given time window from the trajectory
            if abs((met_obs.mean_dt - traj_mid_dt).total_seconds()) <= max_toffset:
                found_traj_obs_pairs.append(met_obs)


        return found_traj_obs_pairs


    def generateTrajOutputDirectoryPath(self, traj, make_dirs=False):
        """ Generate a path to the trajectory output directory. 
        
        Keyword arguments:
            make_dirs: [bool] Make the tree of output directories. False by default.
        """

        # Generate a list of station codes
        if isinstance(traj, TrajectoryReduced):
            # If the reducted trajectory object is given
            station_list = traj.participating_stations

        else:
            # If the full trajectory object is given
            station_list = [obs.station_id for obs in traj.observations if obs.ignore_station is False]


        # Datetime of the reference trajectory time
        dt = jd2Date(traj.jdt_ref, dt_obj=True, tzinfo=datetime.timezone.utc)


        # Year directory
        year_dir = dt.strftime("%Y")

        # Month directory
        month_dir = dt.strftime("%Y%m")

        # Date directory
        date_dir = dt.strftime("%Y%m%d")

        # Name of the trajectory directory
        # sort the list of country codes otherwise we can end up with duplicate trajectories
        ctry_list = list(set([stat_id[:2] for stat_id in station_list]))
        ctry_list.sort()
        traj_dir = dt.strftime("%Y%m%d_%H%M%S.%f")[:-3] + "_" + "_".join(ctry_list)


        # Path to the year directory
        out_path = os.path.join(self.output_dir, OUTPUT_TRAJ_DIR, year_dir, month_dir, date_dir, traj_dir)
        if make_dirs:
            mkdirP(out_path)

        return out_path


    def saveTrajectoryResults(self, traj, save_plots):
        """ Save trajectory results to the disk. """


        # Generate the name for the output directory (add list of country codes at the end)
        output_dir = self.generateTrajOutputDirectoryPath(traj, make_dirs=True)

        # Save the report
        traj.saveReport(output_dir, traj.file_name + '_report.txt', uncertainties=traj.uncertainties, 
            verbose=False)

        # Add the trajectory foldername to the saved traj. We may need this later, for example
        # if additional observations are found then the refdt or country list may change quite a bit
        traj.longname = os.path.split(output_dir)[-1]

        if self.mc_mode == 1:
            # The MC phase may change the refdt so save a copy of the the original name.
            traj.pre_mc_longname = traj.longname

            # keep track of when we originally saved a solution, so we can check how long its taking
            traj.save_date = datetime.datetime.now().replace(tzinfo=datetime.timezone.utc)

        # Save the picked trajectory structure
        savePickle(traj, output_dir, traj.file_name + '_trajectory.pickle')

        if self.mc_mode == 1:
            savePickle(traj, self.phase1_dir, traj.pre_mc_longname + '_trajectory.pickle')
        elif self.mc_mode == 2:
            # we save this in MC mode the MC phase may alter the trajectory details and if later on 
            # we're including additional observations we need to use the most recent version of the trajectory
            savePickle(traj, os.path.join(self.phase1_dir, 'processed'), traj.pre_mc_longname + '_trajectory.pickle')

            if self.remotehost is not None:
                log.info('saving to remote host')
                uploadTrajToRemote(remotehost, traj.file_name + '_trajectory.pickle', output_dir)
                log.info(' ...done')

        # Save the plots
        if save_plots:
            traj.save_results = True
            try:
                traj.savePlots(output_dir, traj.file_name, show_plots=False)
            except:
                pass
            traj.save_results = False



    def markObservationAsProcessed(self, met_obs):
        """ Mark the given meteor observation as processed. """

        if self.db is None:
            return 
        self.db.addProcessedDir(met_obs.station_code, met_obs.rel_proc_path)



    def markObservationAsPaired(self, met_obs):
        """ Mark the given meteor observation as paired in a trajectory. """

        if self.db is None:
            return 
        self.db.addPairedObservation(met_obs)



    def addTrajectory(self, traj, failed_jdt_ref=None):
        """ Add the resulting trajectory to the database. 

        Arguments:
            traj: [Trajectory object]
            failed_jdt_ref: [float] Reference Julian date of the failed trajectory. None by default.
        """

        if self.db is None:
            return 
        # Set the correct output path
        traj.output_dir = self.generateTrajOutputDirectoryPath(traj)

        # Convert the full trajectory object into the reduced trajectory object
        traj_reduced = TrajectoryReduced(None, traj_obj=traj)

        # If the trajectory failed, keep track of the original reference Julian date, as it might have been
        #   changed during trajectory estimation
        if failed_jdt_ref is not None:
            traj_reduced.jdt_ref = failed_jdt_ref

        self.db.addTrajectory(None, traj_obj=traj_reduced, failed=(failed_jdt_ref is not None))



    def removeTrajectory(self, traj_reduced):
        """ Remove the trajectory from the data base and disk. """

        # in mcmode 2 the database isn't loaded but we still need to delete updated trajectories
        if self.mc_mode == 2: 
            if os.path.isfile(traj_reduced.traj_file_path):
                traj_dir = os.path.dirname(traj_reduced.traj_file_path)
                shutil.rmtree(traj_dir)
            elif hasattr(traj_reduced, 'pre_mc_longname'):
                traj_dir = os.path.dirname(traj_reduced.traj_file_path)
                base_dir = os.path.split(traj_dir)[0]
                traj_dir = os.path.join(base_dir, traj_reduced.pre_mc_longname)
                if os.path.isdir(traj_dir):
                    shutil.rmtree(traj_dir)
                else:
                    log.warning(f'unable to find {traj_dir}')
            else:
                log.warning(f'unable to find {traj_reduced.traj_file_path}')

            # remove the processed pickle now we're done with it
            self.cleanupPhase2TempPickle(traj_reduced, True)

            return 
        self.db.removeTrajectory(traj_reduced)


    def cleanupPhase2TempPickle(self, traj, success=False):
        """
        At the start of phase 2 monte-carlo sim calculation, the phase1 pickles are renamed to indicate they're being processed.
        Once each one is processed (fail or succeed) we need to clean up the file. If the MC step failed, we still want to keep
        the pickle, because we might later on get new data and it might become solvable. Otherwise, we can just delete the file 
        since the MC solver will have saved an updated one already.
        """
        if self.mc_mode != 2:
            return 
        fldr_name = os.path.split(self.generateTrajOutputDirectoryPath(traj, make_dirs=False))[-1] 
        pick = os.path.join(self.phase1_dir, fldr_name + '_trajectory.pickle_processing')
        if os.path.isfile(pick):
            os.remove(pick)
        else:
            log.warning(f'unable to find _processing file {pick}')
        if not success:
            # save the pickle in case we get new data later and can solve it
            savePickle(traj, os.path.join(self.phase1_dir, 'processed'), fldr_name + '_trajectory.pickle')
        return 


    def checkTrajIfFailed(self, traj):
        """ Check if the given trajectory has been computed with the same observations and has failed to be
            computed before.

        """

        if self.db is None:
            return 
        return self.db.checkTrajIfFailed(traj)



    def loadFullTraj(self, traj_reduced):
        """ Load the full trajectory object. 
    
        Arguments:
            traj_reduced: [TrajectoryReduced object]

        Return:
            traj: [Trajectory object] or [None] if file not found
        """

        # Generate the path to the output directory
        output_dir = self.generateTrajOutputDirectoryPath(traj_reduced)
        phase1_name = os.path.split(output_dir)[-1] + '_trajectory.pickle'

        # Get the file name
        file_name = os.path.basename(traj_reduced.traj_file_path)

        # Try loading a full trajectory, first from the standard output area, then from the phase-1 folders
        full_traj_loc = os.path.join(output_dir, file_name)
        if not os.path.isfile(full_traj_loc):
            full_traj_loc = os.path.join(self.phase1_dir, phase1_name)
        if not os.path.isfile(full_traj_loc):
            full_traj_loc = os.path.join(self.phase1_dir, 'processed', phase1_name)
        if not os.path.isfile(full_traj_loc):
            log.info(f'File {full_traj_loc} not found!')
            return None

        try:
            traj = loadPickle(*os.path.split(full_traj_loc))

            # Check if the traj object as fixed time offsets
            if not hasattr(traj, 'fixed_time_offsets'):
                traj.fixed_time_offsets = {}

            return traj

        except FileNotFoundError:
            log.info(f'File {full_traj_loc} not found!')
            
            return None

    def loadPhase1Trajectories(self, max_trajs=1000):
        """
        Load trajectories calculated by the intersecting-planes phase 1. These trajectories
        do not include uncertainties which are calculated in the Monte-Carlo phase 2

        keyword arguments:
        maxtrajs: [int] maximum number of trajectories to load in each pass, to avoid taking too long per pass.


        returns:
        dt_beg, dt_end: [datetime] The earliest and latest date/time of the loaded trajectories. Used later to set the 
                                    number of time buckets to process data in. 

        """
        pickles = glob.glob1(self.phase1_dir, "*_trajectory.pickle")
        pickles.sort()
        pickles = pickles[:max_trajs]
        self.phase1Trajectories = []
        if len(pickles) == 0:
            return None, None
        dt_beg = datetime.datetime.strptime(pickles[0][:15], '%Y%m%d_%H%M%S').replace(tzinfo=datetime.timezone.utc)
        dt_end = datetime.datetime.strptime(pickles[-1][:15], '%Y%m%d_%H%M%S').replace(tzinfo=datetime.timezone.utc)
        for pick in pickles:
            # Try loading a full trajectory
            try:
                traj = loadPickle(self.phase1_dir, pick)

                traj_dir = self.generateTrajOutputDirectoryPath(traj, make_dirs=False)
                # Add the filepath if not present so we can remove updated trajectories
                if not hasattr(traj, 'traj_file_path'):
                    # stored filename includes the millisecs and countries, to help make it unique
                    # so we need to chop that off again to set up the true pickle name
                    real_pick_name = pick[:15] + '_trajectory.pickle'
                    traj.traj_file_path = os.path.join(traj_dir, real_pick_name)

                if not hasattr(traj, 'longname'):
                    traj.longname = os.path.split(traj_dir)[-1]

                if not hasattr(traj, 'pre_mc_longname'):
                    traj.pre_mc_longname = os.path.split(traj_dir)[-1]

                # Check if the traj object as fixed time offsets
                if not hasattr(traj, 'fixed_time_offsets'):
                    traj.fixed_time_offsets = {}

                # now we've loaded the phase 1 solution, move it to prevent accidental reprocessing
                procfile = os.path.join(self.phase1_dir, pick + '_processing')
                if os.path.isfile(procfile):
                    os.remove(procfile)
                os.rename(os.path.join(self.phase1_dir, pick), procfile)

                self.phase1Trajectories.append(traj)
                log.info(f'loaded {traj.traj_id}')
            except Exception:
                # if the file couldn't be read, then skip it for now - we'll get it in the next pass
                log.info(f'File {pick} skipped for now')
        return dt_beg, dt_end


    def saveDatabase(self):
        """ Save the data base. """

        def _breakHandler(signum, frame):
            """ Do nothing if CTRL + C is pressed. """
            log.info("The data base is being saved, the program cannot be exited right now!")
            pass

        if self.db is None:
            return 
        # Prevent quitting while a data base is being saved
        original_signal = signal.getsignal(signal.SIGINT)
        signal.signal(signal.SIGINT, _breakHandler)

        # Save the data base
        log.info("Saving data base to disk...")
        self.db.save()

        # Restore the signal functionality
        signal.signal(signal.SIGINT, original_signal)





    def finish(self):
        """ Finish the processing run. """

        # Save the processed directories to the DB file
        self.saveDatabase()

        # Save the list of processed meteor observations

        



if __name__ == "__main__":

    # Set matplotlib for headless running
    import matplotlib
    matplotlib.use('Agg')


    ### COMMAND LINE ARGUMENTS

    # Init the command line arguments parser
    arg_parser = argparse.ArgumentParser(description="""Automatically compute trajectories from RMS data in the given directory. 
The directory structure needs to be the following, for example:
    ./ # root directory
        /HR0001/
            /HR0001_20190707_192835_241084_detected
                ./FTPdetectinfo_HR0001_20190707_192835_241084.txt
                ./platepars_all_recalibrated.json
        /HR0004/
            ./FTPdetectinfo_HR0004_20190707_193044_498581.txt
            ./platepars_all_recalibrated.json
        /...

In essence, the root directory should contain directories of stations (station codes need to be exact), and these directories should
contain data folders. Data folders should have FTPdetectinfo files together with platepar files.""",
        formatter_class=argparse.RawTextHelpFormatter)

    arg_parser.add_argument('dir_path', type=str, help='Path to the root data directory. Trajectory helper files will be stored here as well.')

    arg_parser.add_argument('-t', '--maxtoffset', metavar='MAX_TOFFSET', 
        help='Maximum time offset between the stations. Default is 5 seconds.', type=float, default=10.0)

    arg_parser.add_argument('-s', '--maxstationdist', metavar='MAX_STATION_DIST', 
        help='Maximum distance (km) between stations of paired meteors. Default is 600 km.', type=float, 
        default=600.0)

    arg_parser.add_argument('-m', '--minerr', metavar='MIN_ARCSEC_ERR', 
        help="Minimum error in arc seconds below which the station won't be rejected. 30 arcsec by default.", 
        type=float)

    arg_parser.add_argument('-M', '--maxerr', metavar='MAX_ARCSEC_ERR', 
        help="Maximum error in arc seconds, above which the station will be rejected. 180 arcsec by default.", 
        type=float)

    arg_parser.add_argument('-v', '--maxveldiff', metavar='MAX_VEL_DIFF', 
        help='Maximum difference in percent between velocities between two stations. Default is 25 percent.', 
        type=float, default=25.0)

    arg_parser.add_argument('-p', '--velpart', metavar='VELOCITY_PART', 
        help='Fixed part from the beginning of the meteor on which the initial velocity estimation using the sliding fit will start. Default is 0.4 (40 percent), but for noisier data this should be bumped up to 0.5.', 
        type=float, default=0.40)

    arg_parser.add_argument('-d', '--disablemc', 
        help='Disable Monte Carlo.', action="store_true")

    arg_parser.add_argument('-u', '--uncerttime', 
        help="Compute uncertainties by culling solutions with worse value of the time fit than the LoS solution. This may increase the computation time considerably.", 
        action="store_true")

    arg_parser.add_argument('-l', '--saveplots', 
        help='Save plots to disk.', action="store_true")

    arg_parser.add_argument('-r', '--timerange', metavar='TIME_RANGE',
        help="""Only compute the trajectories in the given range of time. The time range should be given in the format: "(YYYYMMDD-HHMMSS,YYYYMMDD-HHMMSS)".""", 
            type=str)

    arg_parser.add_argument('-a', '--auto', metavar='PREV_DAYS', type=float, default=None, const=5.0, 
        nargs='?', 
        help="""Run continously taking the data in the last PREV_DAYS to compute the new trajectories and update the old ones. The default time range is 5 days.""")

    arg_parser.add_argument("--cpucores", type=int, default=-1,
        help="Number of CPU codes to use for computation. -1 to use all cores minus one (default).",)

    arg_parser.add_argument("--dbdir", type=str, default=None,
        help="Path to the directory where the trajectory database file will be stored. If not given, the database will be stored in the data directory.")

    arg_parser.add_argument("--outdir", type=str, default=None,
        help="Path to the directory where the trajectory output files will be stored. If not given, the output will be stored in the data directory.")
        
    arg_parser.add_argument("--logdir", type=str, default=None,
        help="Path to the directory where the log files will be stored. If not given, the logs will be stored in the output directory.")
        
<<<<<<< HEAD
    
    arg_parser.add_argument('-i', '--distribute', metavar='DISTRIBUTE_PROC', 
        help="""Enable distributed processing. Values: 1=create and store candidates; 2=load and process candidates only.""", 
            type=int)

    arg_parser.add_argument('-x', '--maxstations', type=int, default=-1,
        help="Use best N stations in the solution (default is use all stations).",
    )
=======
    arg_parser.add_argument('-x', '--maxstations', type=int, default=15,
        help="Use best N stations in the solution (default is use 15 stations).")

    arg_parser.add_argument('--mcmode', '--mcmode', type=int, default=0,
        help="Run just simple soln (1), just monte-carlos (2) or both (0, default).")
>>>>>>> 144661c0

    arg_parser.add_argument('--maxtrajs', '--maxtrajs', type=int, default=None,
        help="Max number of trajectories to reload in each pass when doing the Monte-Carlo phase")
    
    arg_parser.add_argument('--autofreq', '--autofreq', type=int, default=360,
        help="Minutes to wait between runs in auto-mode")
    
    arg_parser.add_argument('--remotehost', '--remotehost', type=str, default=None,
        help="Remote host to collect and return MC phase solutions to. Supports internet-distributed processing.")
    
    # Parse the command line arguments
    cml_args = arg_parser.parse_args()

    ############################



    ### Init logging - roll over every day ###

    # Find the log directory
    log_dir = cml_args.logdir
    if log_dir is None:
        log_dir = cml_args.outdir
    if log_dir is None:
        log_dir = cml_args.dir_path

    # Create a log dir if it doesn't exist
    if not os.path.isdir(log_dir):
        os.makedirs(log_dir)

    # Init the logger
    #log = logging.getLogger("traj_correlator")
    log.setLevel(logging.DEBUG)

    # Init the log formatter
    log_formatter = logging.Formatter(
        fmt='%(asctime)s-%(levelname)-5s-%(module)-15s:%(lineno)-5d- %(message)s',
        datefmt='%Y/%m/%d %H:%M:%S')

    # Init the file handler
    timestamp = datetime.datetime.now().strftime("%Y%m%d_%H%M%S")
    log_file = os.path.join(log_dir, f"correlate_rms_{timestamp}.log")
    file_handler = logging.handlers.TimedRotatingFileHandler(log_file, when="midnight", backupCount=7)
    file_handler.setFormatter(log_formatter)
    log.addHandler(file_handler)

    # Init the console handler (i.e. print to console)
    console_handler = logging.StreamHandler()
    console_handler.setFormatter(log_formatter)
    log.addHandler(console_handler)

    ###
    if cml_args.autofreq is not None:
        AUTO_RUN_FREQUENCY = cml_args.autofreq/60

    if cml_args.auto is None:
        log.info("Running trajectory estimation once!")
    else:
        log.info("Auto running trajectory estimation every {:.1f} hours using the last {:.1f} days of data...".format(AUTO_RUN_FREQUENCY, cml_args.auto))

<<<<<<< HEAD
    distribute = 0
    if cml_args.distribute is not None:
        distribute = cml_args.distribute  # enable distributed processing

    # Set max stations to use in a solution, minimum 2.
    # The best N will be chosen. -1 means use all. Default is 8
    if cml_args.maxstations is not None:
        if cml_args.maxstations == -1:
            # Set to large number, so we can easily test later
            max_stations = MAX_STATIONS 
            print('Solutions will use all available stations.')
        else:
            max_stations = max(2, cml_args.maxstations)
            print('Solutions will use the best {} stations.'.format(max_stations))
    else:
        max_stations = 8
        print('Solutions will use the best {} stations.'.format(max_stations))
=======
    # Set max stations to use in a solution, minimum 2.
    # The best N will be chosen. -1 means use all. 
    if cml_args.maxstations is not None:
        if cml_args.maxstations == -1:
            # Set to large number, so we can easily test later
            max_stations = 9999
            log.info('Solutions will use all available stations.')
        else:
            max_stations = max(2, cml_args.maxstations)
            log.info('Solutions will use the best {} stations.'.format(max_stations))
    else:
        max_stations = 15
        log.info('Solutions will use the best {} stations.'.format(max_stations))
>>>>>>> 144661c0

    # Init trajectory constraints
    trajectory_constraints = TrajectoryConstraints()
    trajectory_constraints.max_toffset = cml_args.maxtoffset
    trajectory_constraints.max_station_dist = cml_args.maxstationdist
    trajectory_constraints.max_vel_percent_diff = cml_args.maxveldiff
    trajectory_constraints.run_mc = not cml_args.disablemc
    trajectory_constraints.save_plots = cml_args.saveplots
    trajectory_constraints.geometric_uncert = not cml_args.uncerttime
    trajectory_constraints.max_stations = max_stations

    if cml_args.minerr is not None:
        trajectory_constraints.min_arcsec_err = cml_args.minerr

    if cml_args.maxerr is not None:
        trajectory_constraints.max_arcsec_err = cml_args.maxerr

    remotehost = cml_args.remotehost
    if cml_args.mcmode !=2 and remotehost is not None:
        log.info('remotehost only applicable in mcmode 2')
        remotehost = None

    # set the maximum number of trajectories to reprocess when doing the MC uncertainties
    # set a default of 10 for remote processing and 1000 for local processing
    if cml_args.remotehost is not None:
        max_trajs = 10
    else:
        max_trajs = 1000
    if cml_args.maxtrajs is not None:
        max_trajs = int(cml_args.maxtrajs)
        
    if cml_args.mcmode == 2:
        log.info(f'Reloading at most {max_trajs} phase1 trajectories.')

    # Set the number of CPU cores
    cpu_cores = cml_args.cpucores
    if (cpu_cores < 1) or (cpu_cores > multiprocessing.cpu_count()):
        cpu_cores = multiprocessing.cpu_count()
    trajectory_constraints.mc_cores = cpu_cores
    log.info("Running using {:d} CPU cores.".format(cpu_cores))

    # Run processing. If the auto run more is not on, the loop will break after one run
    previous_start_time = None
    while True: 

        # Clock for measuring script time
        t1 = datetime.datetime.now(datetime.timezone.utc)

        # If auto run is enabled, compute the time range to use
        event_time_range = None
        if cml_args.auto is not None:

            # Compute first date and time to use for auto run
            dt_beg = datetime.datetime.now(datetime.timezone.utc) - datetime.timedelta(days=cml_args.auto)

            # If the beginning time is later than the beginning of the previous run, use the beginning of the
            # previous run minus two days as the beginning time
            if previous_start_time is not None:
                if dt_beg > previous_start_time:
                    dt_beg = previous_start_time - datetime.timedelta(days=2)


            # Use now as the upper time limit
            dt_end = datetime.datetime.now(datetime.timezone.utc)

            event_time_range = [dt_beg, dt_end]


        # Otherwise check if the time range is given
        else:

            # If the time range to use is given, use it
            if cml_args.timerange is not None:

                # Extract time range
                time_beg, time_end = cml_args.timerange.strip("(").strip(")").split(",")
                dt_beg = datetime.datetime.strptime(
                    time_beg, "%Y%m%d-%H%M%S").replace(tzinfo=datetime.timezone.utc)
                
                dt_end = datetime.datetime.strptime(
                    time_end, "%Y%m%d-%H%M%S").replace(tzinfo=datetime.timezone.utc)

                log.info("Custom time range:")
                log.info("    BEG: {:s}".format(str(dt_beg)))
                log.info("    END: {:s}".format(str(dt_end)))

                event_time_range = [dt_beg, dt_end]
            else:
                # set the timerange to cover all possible dates
                dt_beg = datetime.datetime(2000,1,1,0,0,0).replace(tzinfo=datetime.timezone.utc)
                dt_end = datetime.datetime.now().replace(tzinfo=datetime.timezone.utc)
                event_time_range = [dt_beg, dt_end]

        # Init the data handle
        dh = RMSDataHandle(
            cml_args.dir_path, dt_range=event_time_range, 
<<<<<<< HEAD
            db_dir=cml_args.dbdir, output_dir=cml_args.outdir
            )
        
        # If there is nothing to process, stop, unless we're in distributed processing mode 2 
        if not dh.processing_list and distribute !=2:
=======
            db_dir=cml_args.dbdir, output_dir=cml_args.outdir,
            mcmode=cml_args.mcmode, max_trajs=max_trajs, remotehost=remotehost)
        
        # If there is nothing to process, stop, unless we're in mcmode 2 (processing_list is not used in this case)
        if not dh.processing_list and cml_args.mcmode < 2:
>>>>>>> 144661c0
            log.info("")
            log.info("Nothing to process!")
            log.info("Probably everything is already processed.")
            if cml_args.auto is None:
                break
        else:

<<<<<<< HEAD
            proc_dir_dts = [dt for dt in proc_dir_dts \
                if (dt >= dt_beg - datetime.timedelta(days=1)) and \
                	(dt <= dt_end + datetime.timedelta(days=1))]
            # to avoid excluding all possible dates
            if proc_dir_dts == []: 
                proc_dir_dts=[dt_beg - datetime.timedelta(days=1), dt_end + datetime.timedelta(days=1)]
=======
            ### GENERATE DAILY TIME BINS ###

            if cml_args.mcmode != 2:
                # Find the range of datetimes of all folders (take only those after the year 2000)
                proc_dir_dts = [entry[3] for entry in dh.processing_list if entry[3] is not None]
                proc_dir_dts = [dt for dt in proc_dir_dts if dt > datetime.datetime(2000, 1, 1, 0, 0, 0, 
                                                                                    tzinfo=datetime.timezone.utc)]
>>>>>>> 144661c0

                # Reject all folders not within the time range of interest +/- 1 day, to reduce the amount of data to be loaded
                if event_time_range is not None:

                    dt_beg, dt_end = event_time_range

                    proc_dir_dts = [dt for dt in proc_dir_dts 
                        if (dt >= dt_beg - datetime.timedelta(days=1)) and (dt <= dt_end + datetime.timedelta(days=1))]
                    
                    # to avoid excluding all possible dates
                    if proc_dir_dts == []: 
                        proc_dir_dts=[dt_beg - datetime.timedelta(days=1), dt_end + datetime.timedelta(days=1)]

                # Determine the limits of data
                proc_dir_dt_beg = min(proc_dir_dts)
                proc_dir_dt_end = max(proc_dir_dts)
                # Split the processing into daily chunks
                dt_bins = generateDatetimeBins(proc_dir_dt_beg, proc_dir_dt_end, bin_days=1, tzinfo=datetime.timezone.utc, reverse=True)

                # check if we've created an extra bucket (might happen if requested timeperiod is less than 24h)
                if event_time_range is not None:
                    if dt_bins[-1][0] > event_time_range[1]: 
                        dt_bins.pop(-1)
            else:
                # in mcmode 2 we want to process all loaded trajectories so set the bin start/end accordingly
                dt_bins = [(dh.dt_range[0], dh.dt_range[1])]

            if dh.dt_range is not None:
                # there's some data to process
                log.info("")
                log.info("ALL TIME BINS:")
                log.info("----------")
                for bin_beg, bin_end in dt_bins:
                    log.info("{:s}, {:s}".format(str(bin_beg), str(bin_end)))


                ### ###


<<<<<<< HEAD
            log.info("")
            log.info("{}".format(datetime.datetime.now(datetime.timezone.utc).strftime('%Y-%m-%dZ%H:%M:%S')))
            log.info("PROCESSING TIME BIN:")
            log.info("{:s}, {:s}".format(str(bin_beg), str(bin_end)))
            log.info("-----------------------------")
            log.info("")
=======
                # Go through all chunks in time
                for bin_beg, bin_end in dt_bins:
>>>>>>> 144661c0

                    log.info("")
                    log.info("PROCESSING TIME BIN:")
                    log.info("{:s}, {:s}".format(str(bin_beg), str(bin_end)))
                    log.info("-----------------------------")
                    log.info("")

<<<<<<< HEAD
            # Run the trajectory correlator
            tc = TrajectoryCorrelator(dh, trajectory_constraints, cml_args.velpart, data_in_j2000=True, distribute=distribute)
            tc.run(event_time_range=event_time_range)
=======
                    # Load data of unprocessed observations
                    if cml_args.mcmode != 2:
                        dh.unpaired_observations = dh.loadUnpairedObservations(dh.processing_list, 
                            dt_range=(bin_beg, bin_end))
>>>>>>> 144661c0

                    # refresh list of calculated trajectories from disk
                    dh.removeDeletedTrajectories()
                    dh.loadComputedTrajectories(os.path.join(dh.output_dir, OUTPUT_TRAJ_DIR), dt_range=[bin_beg, bin_end])

                    # Run the trajectory correlator
                    tc = TrajectoryCorrelator(dh, trajectory_constraints, cml_args.velpart, data_in_j2000=True)
                    bin_time_range = [bin_beg, bin_end]
                    tc.run(event_time_range=event_time_range, mcmode=cml_args.mcmode, bin_time_range=bin_time_range)
            else:
                # there were no datasets to process
                log.info('no data to process yet')
            
            log.info("Total run time: {:s}".format(str(datetime.datetime.now(datetime.timezone.utc) - t1)))

            # Store the previous start time
            previous_start_time = copy.deepcopy(t1)

        # Break after one loop if auto mode is not on
        if cml_args.auto is None:
            break

        else:

            # Otherwise wait to run AUTO_RUN_FREQUENCY hours after the beginning
            wait_time = (datetime.timedelta(hours=AUTO_RUN_FREQUENCY) 
                - (datetime.datetime.now(datetime.timezone.utc) - t1)).total_seconds()

            # Run immediately if the wait time has elapsed
            if wait_time < 0:
                continue

            # Otherwise wait to run
            else:

                # Compute next run time
                next_run_time = datetime.datetime.now(datetime.timezone.utc) \
                    + datetime.timedelta(seconds=wait_time)
                
                log.info("Next run time: {:s}, waiting {:d} seconds...".format(str(next_run_time), 
                                                                               int(wait_time)))

                # Wait to run
                while next_run_time > datetime.datetime.now(datetime.timezone.utc):
<<<<<<< HEAD
                    log.info("Waiting {:s} to run the trajectory solver...          ".format(str(next_run_time \
                        - datetime.datetime.now(datetime.timezone.utc))), end='\r')
=======
                    print("Waiting {:s} to run the trajectory solver...          ".format(str(next_run_time 
                        - datetime.datetime.now(datetime.timezone.utc))))
>>>>>>> 144661c0
                    time.sleep(2)<|MERGE_RESOLUTION|>--- conflicted
+++ resolved
@@ -25,13 +25,8 @@
 from wmpl.Utils.Math import generateDatetimeBins
 from wmpl.Utils.OSTools import mkdirP
 from wmpl.Utils.Pickling import loadPickle, savePickle
-<<<<<<< HEAD
-from wmpl.Utils.TrajConversions import jd2Date
-from wmpl.Trajectory.CorrelateEngine import MAX_STATIONS
-=======
 from wmpl.Utils.TrajConversions import datetime2JD, jd2Date
 from wmpl.Utils.remoteDataHandling import collectRemoteTrajectories, moveRemoteTrajectories, uploadTrajToRemote
->>>>>>> 144661c0
 
 ### CONSTANTS ###
 
@@ -475,11 +470,7 @@
         # Generate a unique observation ID, the format is: STATIONID_YYYYMMDD-HHMMSS.us_CHECKSUM
         #  where CHECKSUM is the last four digits of the sum of all observation image X cordinates
         checksum = int(np.sum([entry.x for entry in self.data]) % 10000)
-<<<<<<< HEAD
-        self.id = "{:s}_{:s}_{:04d}".format(self.station_code, self.mean_dt.strftime("%Y%m%d-%H%M%S.%f"), \
-=======
         self.id = "{:s}_{:s}_{:04d}".format(self.station_code, self.mean_dt.strftime("%Y%m%d-%H%M%S.%f"), 
->>>>>>> 144661c0
             checksum)
 
 
@@ -786,11 +777,7 @@
                     
                 # Find FTPdetectinfo
                 if name.startswith("FTPdetectinfo") and name.endswith('.txt') and \
-<<<<<<< HEAD
-                    ("backup" not in name) and ("uncalibrated" not in name) and ("unfiltered" not in name):
-=======
                         ("backup" not in name) and ("uncalibrated" not in name) and ("unfiltered" not in name):
->>>>>>> 144661c0
                     ftpdetectinfo_name = name
                     continue
 
@@ -1069,18 +1056,10 @@
             dt_beg, dt_end = dt_range
 
         log.info("  Loading trajectories from: " + traj_dir_path)
-<<<<<<< HEAD
-        log.info("  Datetime range: {:s} - {:s}".format(
-            self.dt_range[0].strftime("%Y-%m-%d %H:%M:%S"), 
-            self.dt_range[1].strftime("%Y-%m-%d %H:%M:%S")
-            ))
-
-=======
         if self.dt_range is not None:
             log.info("  Datetime range: {:s} - {:s}".format(
                 dt_beg.strftime("%Y-%m-%d %H:%M:%S"), 
                 dt_end.strftime("%Y-%m-%d %H:%M:%S")))
->>>>>>> 144661c0
 
         counter = 0
 
@@ -1113,13 +1092,7 @@
                 yyyymmdd = f'{yyyy}{mm:02d}{dd:02d}'
                 log.info("    - day " + str(yyyymmdd))
 
-<<<<<<< HEAD
-                                # Add the directory to the list of directories to visit
-                                if os.path.isdir(yyyymmdd_dir_path) and (yyyymmdd_dir_path not in dir_paths):
-                                    dir_paths.append(yyyymmdd_dir_path)
-=======
             yyyymmdd_dir_path = os.path.join(traj_dir_path, f'{yyyy}', f'{yyyymm}', f'{yyyymmdd}')
->>>>>>> 144661c0
 
             # catch for folder not existing for some reason
             if os.path.isdir(yyyymmdd_dir_path):
@@ -1141,13 +1114,7 @@
                                     log.info(f"  Loaded {counter:6d} trajectories, currently on {file_name}")
                                 counter += 1
 
-<<<<<<< HEAD
-                        # Print every 1000th trajectory
-                        if counter % 1000 == 0:
-                            log.info("  Loaded {:6d} trajectories, currently on {:s}".format(counter, file_name))
-=======
                         dir_paths.append(full_traj_dir)
->>>>>>> 144661c0
 
         dur = (datetime.datetime.now() - start_time).total_seconds()
         log.info(f"  Loaded {counter:6d} trajectories in {dur:.0f} seconds")
@@ -1671,22 +1638,11 @@
     arg_parser.add_argument("--logdir", type=str, default=None,
         help="Path to the directory where the log files will be stored. If not given, the logs will be stored in the output directory.")
         
-<<<<<<< HEAD
-    
-    arg_parser.add_argument('-i', '--distribute', metavar='DISTRIBUTE_PROC', 
-        help="""Enable distributed processing. Values: 1=create and store candidates; 2=load and process candidates only.""", 
-            type=int)
-
-    arg_parser.add_argument('-x', '--maxstations', type=int, default=-1,
-        help="Use best N stations in the solution (default is use all stations).",
-    )
-=======
     arg_parser.add_argument('-x', '--maxstations', type=int, default=15,
         help="Use best N stations in the solution (default is use 15 stations).")
 
     arg_parser.add_argument('--mcmode', '--mcmode', type=int, default=0,
         help="Run just simple soln (1), just monte-carlos (2) or both (0, default).")
->>>>>>> 144661c0
 
     arg_parser.add_argument('--maxtrajs', '--maxtrajs', type=int, default=None,
         help="Max number of trajectories to reload in each pass when doing the Monte-Carlo phase")
@@ -1747,25 +1703,6 @@
     else:
         log.info("Auto running trajectory estimation every {:.1f} hours using the last {:.1f} days of data...".format(AUTO_RUN_FREQUENCY, cml_args.auto))
 
-<<<<<<< HEAD
-    distribute = 0
-    if cml_args.distribute is not None:
-        distribute = cml_args.distribute  # enable distributed processing
-
-    # Set max stations to use in a solution, minimum 2.
-    # The best N will be chosen. -1 means use all. Default is 8
-    if cml_args.maxstations is not None:
-        if cml_args.maxstations == -1:
-            # Set to large number, so we can easily test later
-            max_stations = MAX_STATIONS 
-            print('Solutions will use all available stations.')
-        else:
-            max_stations = max(2, cml_args.maxstations)
-            print('Solutions will use the best {} stations.'.format(max_stations))
-    else:
-        max_stations = 8
-        print('Solutions will use the best {} stations.'.format(max_stations))
-=======
     # Set max stations to use in a solution, minimum 2.
     # The best N will be chosen. -1 means use all. 
     if cml_args.maxstations is not None:
@@ -1779,7 +1716,6 @@
     else:
         max_stations = 15
         log.info('Solutions will use the best {} stations.'.format(max_stations))
->>>>>>> 144661c0
 
     # Init trajectory constraints
     trajectory_constraints = TrajectoryConstraints()
@@ -1876,19 +1812,11 @@
         # Init the data handle
         dh = RMSDataHandle(
             cml_args.dir_path, dt_range=event_time_range, 
-<<<<<<< HEAD
-            db_dir=cml_args.dbdir, output_dir=cml_args.outdir
-            )
-        
-        # If there is nothing to process, stop, unless we're in distributed processing mode 2 
-        if not dh.processing_list and distribute !=2:
-=======
             db_dir=cml_args.dbdir, output_dir=cml_args.outdir,
             mcmode=cml_args.mcmode, max_trajs=max_trajs, remotehost=remotehost)
         
         # If there is nothing to process, stop, unless we're in mcmode 2 (processing_list is not used in this case)
         if not dh.processing_list and cml_args.mcmode < 2:
->>>>>>> 144661c0
             log.info("")
             log.info("Nothing to process!")
             log.info("Probably everything is already processed.")
@@ -1896,14 +1824,6 @@
                 break
         else:
 
-<<<<<<< HEAD
-            proc_dir_dts = [dt for dt in proc_dir_dts \
-                if (dt >= dt_beg - datetime.timedelta(days=1)) and \
-                	(dt <= dt_end + datetime.timedelta(days=1))]
-            # to avoid excluding all possible dates
-            if proc_dir_dts == []: 
-                proc_dir_dts=[dt_beg - datetime.timedelta(days=1), dt_end + datetime.timedelta(days=1)]
-=======
             ### GENERATE DAILY TIME BINS ###
 
             if cml_args.mcmode != 2:
@@ -1911,7 +1831,6 @@
                 proc_dir_dts = [entry[3] for entry in dh.processing_list if entry[3] is not None]
                 proc_dir_dts = [dt for dt in proc_dir_dts if dt > datetime.datetime(2000, 1, 1, 0, 0, 0, 
                                                                                     tzinfo=datetime.timezone.utc)]
->>>>>>> 144661c0
 
                 # Reject all folders not within the time range of interest +/- 1 day, to reduce the amount of data to be loaded
                 if event_time_range is not None:
@@ -1951,17 +1870,8 @@
                 ### ###
 
 
-<<<<<<< HEAD
-            log.info("")
-            log.info("{}".format(datetime.datetime.now(datetime.timezone.utc).strftime('%Y-%m-%dZ%H:%M:%S')))
-            log.info("PROCESSING TIME BIN:")
-            log.info("{:s}, {:s}".format(str(bin_beg), str(bin_end)))
-            log.info("-----------------------------")
-            log.info("")
-=======
                 # Go through all chunks in time
                 for bin_beg, bin_end in dt_bins:
->>>>>>> 144661c0
 
                     log.info("")
                     log.info("PROCESSING TIME BIN:")
@@ -1969,16 +1879,10 @@
                     log.info("-----------------------------")
                     log.info("")
 
-<<<<<<< HEAD
-            # Run the trajectory correlator
-            tc = TrajectoryCorrelator(dh, trajectory_constraints, cml_args.velpart, data_in_j2000=True, distribute=distribute)
-            tc.run(event_time_range=event_time_range)
-=======
                     # Load data of unprocessed observations
                     if cml_args.mcmode != 2:
                         dh.unpaired_observations = dh.loadUnpairedObservations(dh.processing_list, 
                             dt_range=(bin_beg, bin_end))
->>>>>>> 144661c0
 
                     # refresh list of calculated trajectories from disk
                     dh.removeDeletedTrajectories()
@@ -2023,11 +1927,6 @@
 
                 # Wait to run
                 while next_run_time > datetime.datetime.now(datetime.timezone.utc):
-<<<<<<< HEAD
-                    log.info("Waiting {:s} to run the trajectory solver...          ".format(str(next_run_time \
-                        - datetime.datetime.now(datetime.timezone.utc))), end='\r')
-=======
                     print("Waiting {:s} to run the trajectory solver...          ".format(str(next_run_time 
                         - datetime.datetime.now(datetime.timezone.utc))))
->>>>>>> 144661c0
                     time.sleep(2)