""" Script which automatically pairs meteor observations from different RMS stations and computes
    trajectories. 
"""

from __future__ import print_function, division, absolute_import

import os
import sys
import re
import argparse
import json
import copy
import datetime
import shutil
import time
import signal
import multiprocessing

import numpy as np

from wmpl.Formats.CAMS import loadFTPDetectInfo
from wmpl.Trajectory.CorrelateEngine import TrajectoryCorrelator, TrajectoryConstraints
from wmpl.Utils.Math import generateDatetimeBins
from wmpl.Utils.OSTools import mkdirP
from wmpl.Utils.Pickling import loadPickle, savePickle
from wmpl.Utils.TrajConversions import jd2Date
from wmpl.Trajectory.CorrelateEngine import MAX_STATIONS


### CONSTANTS ###

# Name of the ouput trajectory directory
OUTPUT_TRAJ_DIR = "trajectories"

# Name of json file with the list of processed directories
JSON_DB_NAME = "processed_trajectories.json"

# Auto run frequency (hours)
AUTO_RUN_FREQUENCY = 6

### ###



class TrajectoryReduced(object):
    def __init__(self, traj_file_path, json_dict=None, traj_obj=None):
        """ Reduced representation of the Trajectory object which helps to save memory. 

        Arguments:
            traj_file_path: [str] Full path to the trajectory object.

        Keyword arguments:
            json_dict: [dict] Load values from a dictionary instead of a traj pickle file. None by default,
                in which case a traj pickle file will be loaded.
            traj_obj: [Trajectory instance] Load values from a full Trajectory object, instead from the disk.
                None by default.
        """

        # Load values from a JSON pickle file
        if json_dict is None:

            if traj_obj is None:

                # Full path to the trajectory object (saved to it can be loaded later if needed)
                self.traj_file_path = traj_file_path

                # Load the trajectory object
                try:
                    traj = loadPickle(*os.path.split(traj_file_path))
                except EOFError:
                    print("Pickle file could not be loaded:", traj_file_path)
                    return None

            else:

                # Load values from a given trajectory file
                traj = traj_obj
                self.traj_file_path = os.path.join(traj.output_dir, traj.file_name + "_trajectory.pickle")


            # Reference Julian date (beginning of the meteor)
            self.jdt_ref = traj.jdt_ref

            # ECI coordinates of the state vector computed through minimization
            if traj.state_vect_mini is None:
                self.state_vect_mini = None
            else:
                self.state_vect_mini = traj.state_vect_mini.tolist()

            # Apparent radiant vector computed through minimization
            if traj.radiant_eci_mini is None:
                self.radiant_eci_mini = None
            else:
                self.radiant_eci_mini = traj.radiant_eci_mini.tolist()

            # Initial and average velocity
            self.v_init = traj.v_init
            self.v_avg = traj.v_avg

            # Coordinates of the first point (observed)
            self.rbeg_lat = traj.rbeg_lat
            self.rbeg_lon = traj.rbeg_lon
            self.rbeg_ele = traj.rbeg_ele
            self.rbeg_jd = traj.rbeg_jd

            # Coordinates of the last point (observed)
            self.rend_lat = traj.rend_lat
            self.rend_lon = traj.rend_lon
            self.rend_ele = traj.rend_ele
            self.rend_jd = traj.rend_jd

            # Save the gravity factor
            self.gravity_factor = traj.gravity_factor

            # Save the vertical velocity v0z
            self.v0z = traj.v0z

            # Stations participating in the solution
            self.participating_stations = sorted([obs.station_id for obs in traj.observations \
                if obs.ignore_station == False])

            # Ignored stations
            self.ignored_stations = sorted([obs.station_id for obs in traj.observations \
                if obs.ignore_station == True])


        # Load values from a dictionary
        else:
            self.__dict__ = json_dict



class DatabaseJSON(object):
    def __init__(self, db_file_path):

        self.db_file_path = db_file_path

        # List of processed directories (keys are station codes, values are relative paths to night 
        #   directories)
        self.processed_dirs = {}

        # List of paired observations as a part of a trajectory (keys are station codes, values are unique 
        #   observation IDs)
        self.paired_obs = {}

        # List of processed trajectories (keys are trajectory reference julian dates, values are \
        #   TrajectoryReduced objects)
        self.trajectories = {}

        # List of failed trajectories (keys are trajectory reference julian dates, values are \
        #   TrajectoryReduced objects)
        self.failed_trajectories = {}

        # Load the database from a JSON file
        self.load()


    def load(self):
        """ Load the database from a JSON file. """

        if os.path.exists(self.db_file_path):
            with open(self.db_file_path) as f:

                db_file_path_bak = self.db_file_path

                # Load the value from the database
                self.__dict__ = json.load(f)

                # Overwrite the database path
                self.db_file_path = db_file_path_bak

                # Convert trajectories from JSON to TrajectoryReduced objects
                for traj_dict_str in ["trajectories", "failed_trajectories"]:
                    traj_dict = getattr(self, traj_dict_str)
                    trajectories_obj_dict = {}
                    for traj_json in traj_dict:
                        traj_reduced_tmp = TrajectoryReduced(None, json_dict=traj_dict[traj_json])

                        trajectories_obj_dict[traj_reduced_tmp.jdt_ref] = traj_reduced_tmp

                    # Set the trajectory dictionary
                    setattr(self, traj_dict_str, trajectories_obj_dict)


    def save(self):
        """ Save the database of processed meteors to disk. """

        # Back up the existing data base
        db_bak_file_path = self.db_file_path + ".bak"
        if os.path.exists(self.db_file_path):
            shutil.copy2(self.db_file_path, db_bak_file_path)

        # Save the data base
        with open(self.db_file_path, 'w') as f:
            self2 = copy.deepcopy(self)

            # Convert reduced trajectory objects to JSON objects
            self2.trajectories = {key: self.trajectories[key].__dict__ for key in self.trajectories}
            self2.failed_trajectories = {key: self.failed_trajectories[key].__dict__ \
                for key in self.failed_trajectories}

            f.write(json.dumps(self2, default=lambda o: o.__dict__, indent=4, sort_keys=True))

        # Remove the backup file
        if os.path.exists(db_bak_file_path):
            os.remove(db_bak_file_path)


    def addProcessedDir(self, station_name, rel_proc_path):
        """ Add the processed directory to the list. """

        if station_name in self.processed_dirs:
            if not rel_proc_path in self.processed_dirs[station_name]:
                self.processed_dirs[station_name].append(rel_proc_path)


    def addPairedObservation(self, met_obs):
        """ Mark the given meteor observation as paired in a trajectory. """

        if met_obs.station_code not in self.paired_obs:
            self.paired_obs[met_obs.station_code] = []

        if met_obs.id not in self.paired_obs[met_obs.station_code]:
            self.paired_obs[met_obs.station_code].append(met_obs.id)


    def checkObsIfPaired(self, met_obs):
        """ Check if the given observation has been paired to a trajectory or not. """

        if met_obs.station_code in self.paired_obs:
            return (met_obs.id in self.paired_obs[met_obs.station_code])

        else:
            return False


    def checkTrajIfFailed(self, traj):
        """ Check if the given trajectory has been computed with the same observations and has failed to be
            computed before.

        """

        # Check if the reference time is in the list of failed trajectories
        if traj.jdt_ref in self.failed_trajectories:

            # Get the failed trajectory object
            failed_traj = self.failed_trajectories[traj.jdt_ref]

            # Check if the same observations participate in the failed trajectory as in the trajectory that
            #   is being tested
            all_match = True
            for obs in traj.observations:
                
                if not ((obs.station_id in failed_traj.participating_stations) \
                    or (obs.station_id in failed_traj.ignored_stations)):

                    all_match = False
                    break

            # If the same stations were used, the trajectory estimation failed before
            if all_match:
                return True


        return False


    def addTrajectory(self, traj_file_path, traj_obj=None, failed=False):
        """ Add a computed trajectory to the list. 
    
        Arguments:
            traj_file_path: [str] Full path the trajectory object.

        Keyword arguments:
            traj_obj: [bool] Instead of loading a traj object from disk, use the given object.
            failed: [bool] Add as a failed trajectory. False by default.
        """

        # Load the trajectory from disk
        if traj_obj is None:

            # Init the reduced trajectory object
            traj_reduced = TrajectoryReduced(traj_file_path)

            # Skip if failed
            if traj_reduced is None:
                return None

            if not hasattr(traj_reduced, "jdt_ref"):
                return None

        else:

            # Use the provided trajectory object
            traj_reduced = traj_obj


        # Choose to which dictionary the trajectory will be added
        if failed:
            traj_dict = self.failed_trajectories

        else:
            traj_dict = self.trajectories


        # Add the trajectory to the list (key is the reference JD)
        if traj_reduced.jdt_ref not in traj_dict:
            traj_dict[traj_reduced.jdt_ref] = traj_reduced



    def removeTrajectory(self, traj_reduced):
        """ Remove the trajectory from the data base and disk. """

        # Remove the trajectory data base entry
        if traj_reduced.jdt_ref in self.trajectories:
            del self.trajectories[traj_reduced.jdt_ref]

        # Remove the trajectory folder on the disk
        if os.path.isfile(traj_reduced.traj_file_path):

            traj_dir = os.path.dirname(traj_reduced.traj_file_path)
            shutil.rmtree(traj_dir)






class MeteorPointRMS(object):
    def __init__(self, frame, time_rel, x, y, ra, dec, azim, alt, mag):
        """ Container for individual meteor picks. """

        # Frame number since the beginning of the FF file
        self.frame = frame
        
        # Relative time
        self.time_rel = time_rel

        # Image coordinats
        self.x = x
        self.y = y
        
        # Equatorial coordinates (J2000, deg)
        self.ra = ra
        self.dec = dec

        # Horizontal coordinates (J2000, deg), azim is +E of due N
        self.azim = azim
        self.alt = alt

        self.intensity_sum = None

        self.mag = mag



class MeteorObsRMS(object):
    def __init__(self, station_code, reference_dt, platepar, data, rel_proc_path, ff_name=None):
        """ Container for meteor observations with the interface compatible with the trajectory correlator
            interface. 

            Arguments:
                station_code: [str] RMS station code.
                reference_dt: [datetime] Datetime when the relative time is t = 0.
                platepar: [Platepar object] RMS calibration plate for the given observations.
                data: [list] A list of MeteorPointRMS objects.
                rel_proc_path: [str] Path to the folder with the nighly observations for this meteor.

            Keyword arguments:
                ff_name: [str] Name of the FF file(s) which contains the meteor.
        """

        self.station_code = station_code

        self.reference_dt = reference_dt
        self.platepar = platepar
        self.data = data

        # Path to the directory with data
        self.rel_proc_path = rel_proc_path

        self.ff_name = ff_name

        # Internal flags to control the processing flow
        # NOTE: The processed flag should always be set to False for every observation when the program starts
        self.processed = False 

        # Mean datetime of the observation
        self.mean_dt = self.reference_dt + datetime.timedelta(seconds=np.mean([entry.time_rel \
            for entry in self.data]))

        
        ### Estimate if the meteor begins and ends inside the FOV ###

        self.fov_beg = False
        self.fov_end = False

        half_index = len(data)//2


        # Find angular velocity at the beginning per every axis
        dxdf_beg = (self.data[half_index].x - self.data[0].x)/(self.data[half_index].frame \
            - self.data[0].frame)
        dydf_beg = (self.data[half_index].y - self.data[0].y)/(self.data[half_index].frame \
            - self.data[0].frame)

        # Compute locations of centroids 2 frames before the beginning
        x_pre_begin = self.data[0].x - 2*dxdf_beg
        y_pre_begin = self.data[0].y - 2*dydf_beg

        # If the predicted point is inside the FOV, mark it as such
        if (x_pre_begin > 0) and (x_pre_begin <= self.platepar.X_res) and (y_pre_begin > 0) \
            and (y_pre_begin < self.platepar.Y_res):

            self.fov_beg = True

        # If the starting point is not inside the FOV, exlude the first point
        else:
            self.data = self.data[1:]

            # Recompute the halfway point
            half_index = len(self.data)//2


        # If there is no data or the length is too short, skip the observation
        if (len(self.data) == 0) or (len(self.data) < half_index):
            self.bad_data = True
            return None
            
        else:
            self.bad_data = False


        # Find angular velocity at the ending per every axis
        dxdf_end = (self.data[-1].x - self.data[half_index].x)/(self.data[-1].frame \
            - self.data[half_index].frame)
        dydf_end = (self.data[-1].y - self.data[half_index].y)/(self.data[-1].frame \
            - self.data[half_index].frame)

        # Compute locations of centroids 2 frames after the end
        x_post_end = self.data[-1].x + 2*dxdf_end
        y_post_end = self.data[-1].y + 2*dydf_end

        # If the predicted point is inside the FOV, mark it as such
        if (x_post_end > 0) and (x_post_end <= self.platepar.X_res) and (y_post_end > 0) \
            and (y_post_end <= self.platepar.Y_res):
            
            self.fov_end = True

        # If the ending point is not inside fully inside the FOV, exclude it
        else:
            self.data = self.data[:-1]

        ### ###


        # Generate a unique observation ID, the format is: STATIONID_YYYYMMDD-HHMMSS.us_CHECKSUM
        #  where CHECKSUM is the last four digits of the sum of all observation image X cordinates
        checksum = int(np.sum([entry.x for entry in self.data])%10000)
        self.id = "{:s}_{:s}_{:04d}".format(self.station_code, self.mean_dt.strftime("%Y%m%d-%H%M%S.%f"), \
            checksum)



class PlateparDummy:
    def __init__(self, **entries):
        """ This class takes a platepar dictionary and converts it into an object. """

        self.__dict__.update(entries)



class RMSDataHandle(object):
    def __init__(self, dir_path, dt_range=None):
        """ Handles data interfacing between the trajectory correlator and RMS data files on disk. 
    
        Arguments:
            dir_path: [str] Path to the directory with data files. 

        Keyword arguments:
            dt_range: [list of datetimes] A range of datetimes between which the existing trajectories will be
                loaded.
        """

        self.dir_path = dir_path

        self.dt_range = dt_range

        print("Using directory:", self.dir_path)

        # Load the list of stations
        station_list = self.loadStations()

        # Load database of processed folders
        database_path = os.path.join(self.dir_path, JSON_DB_NAME)
        print()
        print("Loading database: {:s}".format(database_path))
        self.db = DatabaseJSON(database_path)
        print("   ... done!")

        # Find unprocessed meteor files
        print()
        print("Finding unprocessed data...")
        self.processing_list = self.findUnprocessedFolders(station_list)
        print("   ... done!")

        # Load already computed trajectories
        print()
        print("Loading already computed trajectories...")
        self.loadComputedTrajectories(os.path.join(self.dir_path, OUTPUT_TRAJ_DIR))
        print("   ... done!")


        ### Define country groups to speed up the proceessing ###

        north_america_group = ["CA", "US", "MX"]

        south_america_group = ["AR", "BO", "BR", "CL", "CO", "EC", "FK", "GF", "GY", "GY", "PY", "PE", "SR", \
            "UY", "VE"]

        europe_group = ["AT", "BE", "BG", "HR", "CY", "CZ", "DK", "EE", "FI", "FR", "DE", "GR", "HU", "IE", \
            "IT", "LV", "LT", "LU", "MT", "NL", "PO", "PT", "RO", "SK", "SI", "ES", "SE", "AL", "AD", "AM", \
            "BY", "BA", "FO", "GE", "GI", "IM", "XK", "LI", "MK", "MD", "MC", "ME", "NO", "RU", "SM", "RS", \
            "CH", "TR", "UA", "UK", "VA"]

        new_zealand_group = ["NZ"]

        australia_group = ["AU"]


        self.country_groups = [north_america_group, south_america_group, europe_group, new_zealand_group, \
            australia_group]

        ### ###


    def loadStations(self):
        """ Load the station names in the processing folder. """

        station_list = []

        for dir_name in sorted(os.listdir(self.dir_path)):

            # Check if the dir name matches the station name pattern
            if os.path.isdir(os.path.join(self.dir_path, dir_name)):
                if re.match("^[A-Z]{2}[A-Z0-9]{4}$", dir_name):
                    print("Using station:", dir_name)
                    station_list.append(dir_name)
                else:
                    print("Skipping directory:", dir_name)


        return station_list



    def findUnprocessedFolders(self, station_list):
        """ Go through directories and find folders with unprocessed data. """

        processing_list = []

        # skipped_dirs = 0

        # Go through all station directories
        for station_name in station_list:

            station_path = os.path.join(self.dir_path, station_name)

            # Add the station name to the database if it doesn't exist
            if station_name not in self.db.processed_dirs:
                self.db.processed_dirs[station_name] = []

            # Go through all directories in stations
            for night_name in os.listdir(station_path):

                night_path = os.path.join(station_path, night_name)
                night_path_rel = os.path.join(station_name, night_name)

                # Extract the date and time of directory, if possible
                try:
                    night_dt = datetime.datetime.strptime("_".join(night_name.split("_")[1:3]), \
                        "%Y%m%d_%H%M%S")
                except:
                    print("Could not parse the date of the night dir: {:s}".format(night_path))
                    night_dt = None

                # # If the night path is not in the processed list, add it to the processing list
                # if night_path_rel not in self.db.processed_dirs[station_name]:
                #     processing_list.append([station_name, night_path_rel, night_path, night_dt])

                processing_list.append([station_name, night_path_rel, night_path, night_dt])

                # else:
                #     skipped_dirs += 1


        # if skipped_dirs:
        #     print("Skipped {:d} processed directories".format(skipped_dirs))

        return processing_list



    def initMeteorObs(self, station_code, ftpdetectinfo_path, platepars_recalibrated_dict):
        """ Init meteor observations from the FTPdetectinfo file and recalibrated platepars. """

        # Load station coordinates
        if len(list(platepars_recalibrated_dict.keys())):
            
            pp_dict = platepars_recalibrated_dict[list(platepars_recalibrated_dict.keys())[0]]
            pp = PlateparDummy(**pp_dict)
            stations_dict = {station_code: [np.radians(pp.lat), np.radians(pp.lon), pp.elev]}

            # Load the FTPdetectinfo file
            meteor_list = loadFTPDetectInfo(ftpdetectinfo_path, stations_dict, join_broken_meteors=False)

        else:
            meteor_list = []


        return meteor_list



    def loadUnpairedObservations(self, processing_list, dt_range=None):
        """ Load unpaired meteor observations, i.e. observations that are not a part of any trajectory. """

        # Go through folders for processing
        unpaired_met_obs_list = []
        prev_station = None
        station_count = 1
        for station_code, rel_proc_path, proc_path, night_dt in processing_list:

            # Check that the night datetime is within the given range of times, if the range is given
            if (dt_range is not None) and (night_dt is not None):
                dt_beg, dt_end = dt_range

                # Skip all folders which are outside the limits
                if (night_dt < dt_beg) or (night_dt > dt_end):
                    continue



            ftpdetectinfo_name = None
            platepar_recalibrated_name = None

            # Skip files, only take directories
            if os.path.isfile(proc_path):
                continue

            print()
            print("Processing station:", station_code)

            # Find FTPdetectinfo and platepar files
            for name in os.listdir(proc_path):
                    
                # Find FTPdetectinfo
                if name.startswith("FTPdetectinfo") and name.endswith('.txt') and \
                    (not "backup" in name) and (not "uncalibrated" in name) and (not "unfiltered" in name):
                    ftpdetectinfo_name = name
                    continue

                if name == "platepars_all_recalibrated.json":

                    try:
                        # Try loading the recalibrated platepars
                        with open(os.path.join(proc_path, name)) as f:
                            platepars_recalibrated_dict = json.load(f)                            
                            platepar_recalibrated_name = name
                            continue

                    except:
                        pass
    

            # Skip these observations if no data files were found inside
            if (ftpdetectinfo_name is None) or (platepar_recalibrated_name is None):
                print("  Skipping {:s} due to missing data files...".format(rel_proc_path))

                # Add the folder to the list of processed folders
                self.db.addProcessedDir(station_code, rel_proc_path)

                continue

            if station_code != prev_station:
                station_count += 1
                prev_station = station_code

            # Save database to mark those with missing data files (only every 50th station, to speed things up)
            if (station_count%50 == 0) and (station_code != prev_station):
                self.saveDatabase()


            # Load platepars
            with open(os.path.join(proc_path, platepar_recalibrated_name)) as f:
                platepars_recalibrated_dict = json.load(f)

            # If all files exist, init the meteor container object
            cams_met_obs_list = self.initMeteorObs(station_code, os.path.join(proc_path, \
                ftpdetectinfo_name), platepars_recalibrated_dict)

            # Format the observation object to the one required by the trajectory correlator
            added_count = 0
            for cams_met_obs in cams_met_obs_list:

                # Get the platepar
                if cams_met_obs.ff_name in platepars_recalibrated_dict:
                    pp_dict = platepars_recalibrated_dict[cams_met_obs.ff_name]
                else:
                    print("    Skipping {:s}, not found in platepar dict".format(cams_met_obs.ff_name))
                    continue

                pp = PlateparDummy(**pp_dict)


                # Skip observations which weren't recalibrated
                if hasattr(pp, "auto_recalibrated"):
                    if not pp.auto_recalibrated:
                        print("    Skipping {:s}, not recalibrated!".format(cams_met_obs.ff_name))
                        continue


                # Init meteor data
                meteor_data = []
                for entry in zip(cams_met_obs.frames, cams_met_obs.time_data, cams_met_obs.x_data,\
                    cams_met_obs.y_data, cams_met_obs.azim_data, cams_met_obs.elev_data, \
                    cams_met_obs.ra_data, cams_met_obs.dec_data, cams_met_obs.mag_data):

                    frame, time_rel, x, y, azim, alt, ra, dec, mag = entry

                    met_point = MeteorPointRMS(frame, time_rel, x, y, np.degrees(ra), np.degrees(dec), \
                        np.degrees(azim), np.degrees(alt), mag)

                    meteor_data.append(met_point)


                # Init the new meteor observation object
                met_obs = MeteorObsRMS(station_code, jd2Date(cams_met_obs.jdt_ref, dt_obj=True), pp, \
                    meteor_data, rel_proc_path, ff_name=cams_met_obs.ff_name)

                # Skip bad observations
                if met_obs.bad_data:
                    continue

                # Add only unpaired observations
                if not self.db.checkObsIfPaired(met_obs):

                    # print(" ", station_code, met_obs.reference_dt, rel_proc_path)
                    added_count += 1

                    unpaired_met_obs_list.append(met_obs)

            print("  Added {:d} observations!".format(added_count))


        print()
        print("  Finished loading unpaired observations!")
        self.saveDatabase()

        return unpaired_met_obs_list
    

    def yearMonthDayDirInDtRange(self, dir_name):
        """ Given a directory name which is either YYYY, YYYYMM or YYYYMMDD, check if it is in the given 
            datetime range. 

        Arguments:
            dir_name: [str] Directory name which is either YYYY, YYYYMM or YYYYMMDD.

        Return:
            [bool] True if the directory is in the datetime range, False otherwise.
        """

        # If the date range is not given, then skip the directory
        if self.dt_range is None:
            return True
        
        # Check in which format the directory name is
        if len(dir_name) == 4:
            date_fmt = "%Y"

            # Check if the directory name starts with a year
            if not re.match("^\d{4}", dir_name):
                return False

        elif len(dir_name) == 6:
            date_fmt = "%Y%m"

            # Check if the directory name starts with a year and month
            if not re.match("^\d{6}", dir_name):
                return False

        elif len(dir_name) == 8:
            date_fmt = "%Y%m%d"

            # Check if the directory name starts with a year, month and day
            if not re.match("^\d{8}", dir_name):
                return False

        else:
            return False
        
        
        # Make a datetime object from the directory name
        dt = datetime.datetime.strptime(dir_name, date_fmt)

        dt_beg, dt_end = self.dt_range


        # Check if the date time is in the time range
        if len(dir_name) >= 4:

            # Check if the year is in the range
            if (dt.year >= dt_beg.year) and (dt.year <= dt_end.year):

                # If the month is also given, check that it's within the range
                if len(dir_name) >= 6:
                    
                    # Construct test datetime objects with the first and last times within the given month
                    dt_beg_test = datetime.datetime(dt.year, dt.month, 1)
                    dt_end_test = datetime.datetime(dt.year, dt.month, 1) + datetime.timedelta(days=31)

                    # Check if the month is in the range
                    if (dt_end_test >= dt_beg) and (dt_beg_test <= dt_end):

                        # If the day is also given, check that it's within the range
                        if len(dir_name) >= 8:

                            # Construct test datetime objects with the first and last times within the given day
                            dt_beg_test = datetime.datetime(dt.year, dt.month, dt.day)
                            dt_end_test = datetime.datetime(dt.year, dt.month, dt.day) + datetime.timedelta(days=1)

                            # Check if the day is in the range
                            if (dt_end_test >= dt_beg) and (dt_beg_test <= dt_end):
                                return True

                            else:
                                return False

                        return True
                    
                    else:
                        return False

                return True
            
            else:
                return False
            

    def trajectoryFileInDtRange(self, file_name):
        """ Check if the trajectory file is in the given datetime range. """

        # If the date range is not given, then skip the trajectory
        if self.dt_range is None:
            return True

        # Extract the datetime from the trajectory name
        date_str, time_str = file_name.split('_')[:2]

        # Make a datetime object
        dt = datetime.datetime.strptime("_".join([date_str, time_str]), "%Y%m%d_%H%M%S")

        dt_beg, dt_end = self.dt_range

        # Check if the date time is in the time range
        if (dt >= dt_beg) and (dt <= dt_end):
            return True

        else:
            return False


    def loadComputedTrajectories(self, traj_dir_path):
        """ Load all already estimated trajectories. 

        Arguments:
            traj_dir_path: [str] Full path to a directory with trajectory pickles.
        """

<<<<<<< HEAD
        if not os.path.isdir(traj_dir_path):
            return
=======
        # defend against the case where there are no existing trajectories and traj_dir_path doesn't exist
        if not os.path.isdir(traj_dir_path):
            return
        
>>>>>>> 24987502
        print("  Loading trajectories from:", traj_dir_path)
        print("  Datetime range:", self.dt_range)

        counter = 0

        # Construct a list of all ddirectory paths to visit. The trajectory directories are sorted in 
        # YYYY/YYYYMM/YYYYMMDD, so visit them in that order to check if they are in the datetime range
        dir_paths = []

        # Check the year
        for yyyy in sorted(os.listdir(traj_dir_path)):
            
            if self.yearMonthDayDirInDtRange(yyyy):

                print("- year    ", yyyy)
                
                # Check the month
                for yyyymm in sorted(os.listdir(os.path.join(traj_dir_path, yyyy))):

                    if self.yearMonthDayDirInDtRange(yyyymm):

                        print("  - month ", yyyymm)

                        # Check the day
                        for yyyymmdd in sorted(os.listdir(os.path.join(traj_dir_path, yyyy, yyyymm))):

                            if self.yearMonthDayDirInDtRange(yyyymmdd):

                                print("    - day ", yyyymmdd)

                                yyyymmdd_dir_path = os.path.join(traj_dir_path, yyyy, yyyymm, yyyymmdd)

                                # Add the directory to the list of directories to visit
                                if os.path.isdir(yyyymmdd_dir_path) and (not yyyymmdd_dir_path in dir_paths):
                                    dir_paths.append(yyyymmdd_dir_path)



        # Find and load all trajectory objects
        for dir_path in dir_paths:

            # Find and load all trajectory pickle files
            for file_name in sorted(os.listdir(dir_path)):

                if file_name.endswith("_trajectory.pickle"):

                    if self.trajectoryFileInDtRange(file_name):

                        self.db.addTrajectory(os.path.join(dir_path, file_name))

                        # Print every 1000th trajectory
                        if counter%1000 == 0:
                            print("  Loaded {:6d} trajectories, currently on {:s}".format(counter, file_name))

                        counter += 1


    def getComputedTrajectories(self, jd_beg, jd_end):
        """ Returns a list of computed trajectories between the Julian dates.
        """

        return [self.db.trajectories[key] for key in self.db.trajectories \
            if (self.db.trajectories[key].jdt_ref >= jd_beg) \
                and (self.db.trajectories[key].jdt_ref <= jd_end)]
                


    def getPlatepar(self, met_obs):
        """ Return the platepar of the meteor observation. """

        return met_obs.platepar



    def getUnpairedObservations(self):
        """ Returns a list of unpaired meteor observations. """

        return self.unpaired_observations


    def countryFilter(self, station_code1, station_code2):
        """ Only pair observations if they are in proximity to a given country. """

        # Check that both stations are in the same country group
        for group in self.country_groups:
            if station_code1[:2] in group:
                if station_code2[:2] in group:
                    return True
                else:
                    return False


        # If a given country is not in any of the groups, allow it to be paired
        return True


    def findTimePairs(self, met_obs, unpaired_observations, max_toffset):
        """ Finds pairs in time between the given meteor observations and all other observations from 
            different stations. 

        Arguments:
            met_obs: [MeteorObsRMS] Object containing a meteor observation.
            unpaired_observations: [list] A list of MeteorObsRMS objects which will be paired in time with
                the given object.
            max_toffset: [float] Maximum offset in time (seconds) for pairing.

        Return:
            [list] A list of MeteorObsRMS instances with are offten in time less than max_toffset from 
                met_obs.
        """

        found_pairs = []

        # Go through all meteors from other stations
        for met_obs2 in unpaired_observations:

            # Take only observations from different stations
            if met_obs.station_code == met_obs2.station_code:
                continue

            # Check that the stations are in the same region / group of countres
            if not self.countryFilter(met_obs.station_code, met_obs2.station_code):
                continue

            # Take observations which are within the given time window
            if abs((met_obs.mean_dt - met_obs2.mean_dt).total_seconds()) <= max_toffset:
                found_pairs.append(met_obs2)


        return found_pairs


    def getTrajTimePairs(self, traj_reduced, unpaired_observations, max_toffset):
        """ Find unpaired observations which are close in time to the given trajectory. """

        found_traj_obs_pairs = []

        # Compute the middle time of the trajectory as reference time
        traj_mid_dt = jd2Date((traj_reduced.rbeg_jd + traj_reduced.rend_jd)/2, dt_obj=True)

        # Go through all unpaired observations
        for met_obs in unpaired_observations:

            # Check that the stations are in the same region / group of countres
            if not self.countryFilter(
                met_obs.station_code, 
                (traj_reduced.participating_stations + traj_reduced.ignored_stations)[0]
                ):
            
                continue

            # Skip all stations that are already participating in the trajectory solution
            if (met_obs.station_code in traj_reduced.participating_stations) or \
                (met_obs.station_code in traj_reduced.ignored_stations):

                continue


            # Take observations which are within the given time window from the trajectory
            if abs((met_obs.mean_dt - traj_mid_dt).total_seconds()) <= max_toffset:
                found_traj_obs_pairs.append(met_obs)


        return found_traj_obs_pairs


    def generateTrajOutputDirectoryPath(self, traj, make_dirs=False):
        """ Generate a path to the trajectory output directory. 
        
        Keyword arguments:
            make_dirs: [bool] Make the tree of output directories. False by default.
        """

        # Generate a list of station codes
        if isinstance(traj, TrajectoryReduced):
            # If the reducted trajectory object is given
            station_list = traj.participating_stations

        else:
            # If the full trajectory object is given
            station_list = [obs.station_id for obs in traj.observations if obs.ignore_station is False]


        # Datetime of the reference trajectory time
        dt = jd2Date(traj.jdt_ref, dt_obj=True)


        # Year directory
        year_dir = dt.strftime("%Y")

        # Month directory
        month_dir = dt.strftime("%Y%m")

        # Date directory
        date_dir = dt.strftime("%Y%m%d")

        # Name of the trajectory directory
        traj_dir = dt.strftime("%Y%m%d_%H%M%S.%f")[:-3] + "_" \
            + "_".join(list(set([stat_id[:2] for stat_id in station_list])))


        # Path to the year directory
        out_path = os.path.join(self.dir_path, OUTPUT_TRAJ_DIR, year_dir)
        if make_dirs:
            mkdirP(out_path)

        # Path to the year directory
        out_path = os.path.join(out_path, month_dir)
        if make_dirs:
            mkdirP(out_path)

        # Path to the date directory
        out_path = os.path.join(out_path, date_dir)
        if make_dirs:
            mkdirP(out_path)

        # Path too the trajectory directory
        out_path = os.path.join(out_path, traj_dir)
        if make_dirs:
            mkdirP(out_path)


        return out_path


    def saveTrajectoryResults(self, traj, save_plots):
        """ Save trajectory results to the disk. """


        # Generate the name for the output directory (add list of country codes at the end)
        output_dir = self.generateTrajOutputDirectoryPath(traj, make_dirs=True)

        # Save the report
        traj.saveReport(output_dir, traj.file_name + '_report.txt', uncertainties=traj.uncertainties, 
            verbose=False)

        # Save the picked trajectory structure
        savePickle(traj, output_dir, traj.file_name + '_trajectory.pickle')

        # Save the plots
        if save_plots:
            traj.save_results = True
            traj.savePlots(output_dir, traj.file_name, show_plots=False)
            traj.save_results = False



    def markObservationAsProcessed(self, met_obs):
        """ Mark the given meteor observation as processed. """

        self.db.addProcessedDir(met_obs.station_code, met_obs.rel_proc_path)



    def markObservationAsPaired(self, met_obs):
        """ Mark the given meteor observation as paired in a trajectory. """

        self.db.addPairedObservation(met_obs)



    def addTrajectory(self, traj, failed_jdt_ref=None):
        """ Add the resulting trajectory to the database. 

        Arguments:
            traj: [Trajectory object]
            failed_jdt_ref: [float] Reference Julian date of the failed trajectory. None by default.
        """

        # Set the correct output path
        traj.output_dir = self.generateTrajOutputDirectoryPath(traj)

        # Convert the full trajectory object into the reduced trajectory object
        traj_reduced = TrajectoryReduced(None, traj_obj=traj)

        # If the trajectory failed, keep track of the original reference Julian date, as it might have been
        #   changed during trajectory estimation
        if failed_jdt_ref is not None:
            traj_reduced.jdt_ref = failed_jdt_ref

        self.db.addTrajectory(None, traj_obj=traj_reduced, failed=(failed_jdt_ref is not None))



    def removeTrajectory(self, traj_reduced):
        """ Remove the trajectory from the data base and disk. """

        self.db.removeTrajectory(traj_reduced)



    def checkTrajIfFailed(self, traj):
        """ Check if the given trajectory has been computed with the same observations and has failed to be
            computed before.

        """

        return self.db.checkTrajIfFailed(traj)



    def loadFullTraj(self, traj_reduced):
        """ Load the full trajectory object. 
    
        Arguments:
            traj_reduced: [TrajectoryReduced object]

        Return:
            traj: [Trajectory object] or [None] if file not found
        """

        # Generate the path to the output directory
        output_dir = self.generateTrajOutputDirectoryPath(traj_reduced)

        # Get the file name
        file_name = os.path.basename(traj_reduced.traj_file_path)

        # Try loading a full trajectory
        try:
            traj = loadPickle(output_dir, file_name)

            # Check if the traj object as fixed time offsets
            if not hasattr(traj, 'fixed_time_offsets'):
                traj.fixed_time_offsets = {}

            return traj

        except FileNotFoundError:
            print("File {:s} not found!".format(traj_reduced.traj_file_path))
            
            return None



    def saveDatabase(self):
        """ Save the data base. """

        def _breakHandler(signum, frame):
            """ Do nothing if CTRL + C is pressed. """
            print("The data base is being saved, the program cannot be exited right now!")
            pass

        # Prevent quitting while a data base is being saved
        original_signal = signal.getsignal(signal.SIGINT)
        signal.signal(signal.SIGINT, _breakHandler)

        # Save the data base
        print("Saving data base to disk...")
        self.db.save()

        # Restore the signal functionality
        signal.signal(signal.SIGINT, original_signal)





    def finish(self):
        """ Finish the processing run. """

        # Save the processed directories to the DB file
        self.saveDatabase()

        # Save the list of processed meteor observations

        



if __name__ == "__main__":

    # Set matplotlib for headless running
    import matplotlib
    matplotlib.use('Agg')


    ### COMMAND LINE ARGUMENTS

    # Init the command line arguments parser
    arg_parser = argparse.ArgumentParser(description="""Automatically compute trajectories from RMS data in the given directory. 
The directory structure needs to be the following, for example:
    ./ # root directory
        /HR0001/
            /HR0001_20190707_192835_241084_detected
                ./FTPdetectinfo_HR0001_20190707_192835_241084.txt
                ./platepars_all_recalibrated.json
        /HR0004/
            ./FTPdetectinfo_HR0004_20190707_193044_498581.txt
            ./platepars_all_recalibrated.json
        /...

In essence, the root directory should contain directories of stations (station codes need to be exact), and these directories should
contain data folders. Data folders should have FTPdetectinfo files together with platepar files.""",
        formatter_class=argparse.RawTextHelpFormatter)

    arg_parser.add_argument('dir_path', type=str, help='Path to the root data directory. Trajectory helper files will be stored here as well.')

    arg_parser.add_argument('-t', '--maxtoffset', metavar='MAX_TOFFSET', \
        help='Maximum time offset between the stations. Default is 5 seconds.', type=float, default=10.0)

    arg_parser.add_argument('-s', '--maxstationdist', metavar='MAX_STATION_DIST', \
        help='Maximum distance (km) between stations of paired meteors. Default is 600 km.', type=float, \
        default=600.0)

    arg_parser.add_argument('-m', '--minerr', metavar='MIN_ARCSEC_ERR', \
        help="Minimum error in arc seconds below which the station won't be rejected. 30 arcsec by default.", \
        type=float)

    arg_parser.add_argument('-M', '--maxerr', metavar='MAX_ARCSEC_ERR', \
        help="Maximum error in arc seconds, above which the station will be rejected. 180 arcsec by default.", \
        type=float)

    arg_parser.add_argument('-v', '--maxveldiff', metavar='MAX_VEL_DIFF', \
        help='Maximum difference in percent between velocities between two stations. Default is 25 percent.', \
        type=float, default=25.0)

    arg_parser.add_argument('-p', '--velpart', metavar='VELOCITY_PART', \
        help='Fixed part from the beginning of the meteor on which the initial velocity estimation using the sliding fit will start. Default is 0.4 (40 percent), but for noisier data this should be bumped up to 0.5.', \
        type=float, default=0.40)

    arg_parser.add_argument('-d', '--disablemc', \
        help='Disable Monte Carlo.', action="store_true")

    arg_parser.add_argument('-u', '--uncerttime', \
        help="Compute uncertainties by culling solutions with worse value of the time fit than the LoS solution. This may increase the computation time considerably.", \
        action="store_true")

    arg_parser.add_argument('-l', '--saveplots', \
        help='Save plots to disk.', action="store_true")

    arg_parser.add_argument('-r', '--timerange', metavar='TIME_RANGE', \
        help="""Only compute the trajectories in the given range of time. The time range should be given in the format: "(YYYYMMDD-HHMMSS,YYYYMMDD-HHMMSS)".""", \
            type=str)

    arg_parser.add_argument('-a', '--auto', metavar='PREV_DAYS', type=float, default=None, const=5.0, \
        nargs='?', \
        help="""Run continously taking the data in the last PREV_DAYS to compute the new trajectories and update the old ones. The default time range is 5 days."""
        )

    arg_parser.add_argument('-i', '--distribute', metavar='DISTRIBUTE_PROC', \
        help="""Enable distributed processing. Values: 1=create and store candidates; 2=load and process candidates only.""", \
            type=int)

    arg_parser.add_argument("--cpucores", type=int, default=-1,
        help="Number of CPU codes to use for computation. -1 to use all cores minus one (default).",
    )

    arg_parser.add_argument('-x', '--maxstations', type=int, default=-1,
        help="Use best N stations in the solution (default is use all stations).",
    )

    arg_parser.add_argument('-o', '--enableOSM', \
        help="Enable OSM based groung plots. Internet connection required.", action="store_true")     

    # Parse the command line arguments
    cml_args = arg_parser.parse_args()

    ############################

    if cml_args.auto is None:
        print("Running trajectory estimation once!")
    else:
        print("Auto running trajectory estimation every {:.1f} hours using the last {:.1f} days of data...".format(AUTO_RUN_FREQUENCY, cml_args.auto))

    distribute = 0
    if cml_args.distribute is not None:
        distribute = cml_args.distribute  # enable distributed processing

    # Init trajectory constraints
    trajectory_constraints = TrajectoryConstraints()
    trajectory_constraints.max_toffset = cml_args.maxtoffset
    trajectory_constraints.max_station_dist = cml_args.maxstationdist
    trajectory_constraints.max_vel_percent_diff = cml_args.maxveldiff
    trajectory_constraints.run_mc = not cml_args.disablemc
    trajectory_constraints.save_plots = cml_args.saveplots
    trajectory_constraints.geometric_uncert = not cml_args.uncerttime

    if cml_args.minerr is not None:
        trajectory_constraints.min_arcsec_err = cml_args.minerr

    if cml_args.maxerr is not None:
        trajectory_constraints.max_arcsec_err = cml_args.maxerr

    # Set the number of CPU cores
    cpu_cores = cml_args.cpucores
    if (cpu_cores < 1) or (cpu_cores > multiprocessing.cpu_count()):
        cpu_cores = multiprocessing.cpu_count()
    trajectory_constraints.mc_cores = cpu_cores
    print("Running using {:d} CPU cores.".format(cpu_cores))

    # Set max stations to use in a solution, minimum 2.
    # The best N will be chosen. -1 means use all.
    if cml_args.maxstations == -1:
        # Set to large number, so we can easily test later
        max_stations = MAX_STATIONS 
        print('Solutions will use all available stations.')
    else:
        max_stations = max(2, cml_args.maxstations)
        print('Solutions will use the best {} stations.'.format(max_stations))

    # Run processing. If the auto run more is not on, the loop will break after one run
    previous_start_time = None
    while True: 

        # Clock for measuring script time
        t1 = datetime.datetime.utcnow()

        # If auto run is enabled, compute the time range to use
        event_time_range = None
        if cml_args.auto is not None:

            # Compute first date and time to use for auto run
            dt_beg = datetime.datetime.now() - datetime.timedelta(days=cml_args.auto)

            # If the beginning time is later than the beginning of the previous run, use the beginning of the
            # previous run minus two days as the beginning time
            if previous_start_time is not None:
                if dt_beg > previous_start_time:
                    dt_beg = previous_start_time - datetime.timedelta(days=2)


            # Use now as the upper time limit
            dt_end = datetime.datetime.now()

            event_time_range = [dt_beg, dt_end]


        # Otherwise check if the time range is given
        else:

            # If the time range to use is given, use it
            if cml_args.timerange is not None:

                # Extract time range
                time_beg, time_end = cml_args.timerange.strip("(").strip(")").split(",")
                dt_beg = datetime.datetime.strptime(time_beg, "%Y%m%d-%H%M%S")
                dt_end = datetime.datetime.strptime(time_end, "%Y%m%d-%H%M%S")

                print("Custom time range:")
                print("    BEG: {:s}".format(str(dt_beg)))
                print("    END: {:s}".format(str(dt_end)))

                event_time_range = [dt_beg, dt_end]



        # Init the data handle
        dh = RMSDataHandle(cml_args.dir_path, event_time_range)

        # If there is nothing to process, stop, unless we're in distributed 
        # processing mode 2 
        if not dh.processing_list and distribute !=2:
            print()
            print("Nothing to process!")
            print("Probably everything is already processed.")
            print("Exiting...")
            sys.exit()


        ### GENERATE MONTHLY TIME BINS ###
        
        # Find the range of datetimes of all folders (take only those after the year 2000)
        proc_dir_dts = [entry[3] for entry in dh.processing_list if entry[3] is not None]
        proc_dir_dts = [dt for dt in proc_dir_dts if dt > datetime.datetime(2000, 1, 1, 0, 0, 0)]

        # Reject all folders not within the time range of interest +/- 1 day
        if event_time_range is not None:

            dt_beg, dt_end = event_time_range

            proc_dir_dts = [dt for dt in proc_dir_dts \
                if (dt >= dt_beg - datetime.timedelta(days=1)) and \
                    (dt <= dt_end + datetime.timedelta(days=1))]
            # to avoid excluding all possible dates
            if proc_dir_dts == []: 
                proc_dir_dts=[dt_beg - datetime.timedelta(days=1), dt_end + datetime.timedelta(days=1)]

        # Determine the limits of data
        proc_dir_dt_beg = min(proc_dir_dts)
        proc_dir_dt_end = max(proc_dir_dts)

        # Split the processing into monthly chunks
        dt_bins = generateDatetimeBins(proc_dir_dt_beg, proc_dir_dt_end, bin_days=30)

        print()
        print("ALL TIME BINS:")
        print("----------")
        for bin_beg, bin_end in dt_bins:
            print("{:s}, {:s}".format(str(bin_beg), str(bin_end)))


        ### ###


        # Go through all chunks in time
        for bin_beg, bin_end in dt_bins:

            print()
            print("{}".format(datetime.datetime.now().strftime('%Y-%m-%dZ%H:%M:%S')))
            print("PROCESSING TIME BIN:")
            print(bin_beg, bin_end)
            print("-----------------------------")
            print()

            # Load data of unprocessed observations
            dh.unpaired_observations = dh.loadUnpairedObservations(dh.processing_list, \
                dt_range=(bin_beg, bin_end))

            # Run the trajectory correlator
            tc = TrajectoryCorrelator(dh, trajectory_constraints, cml_args.velpart, data_in_j2000=True, 
                                      distribute=distribute, max_stations = max_stations, enableOSM=cml_args.enableOSM)
            tc.run(event_time_range=event_time_range)


        
        print("Total run time: {:s}".format(str(datetime.datetime.utcnow() - t1)))

        # Store the previous start time
        previous_start_time = copy.deepcopy(t1)

        # Break after one loop if auto mode is not on
        if cml_args.auto is None:
            break

        else:

            # Otherwise wait to run AUTO_RUN_FREQUENCY hours after the beginning
            wait_time = (datetime.timedelta(hours=AUTO_RUN_FREQUENCY) \
                - (datetime.datetime.utcnow() - t1)).total_seconds()

            # Run immediately if the wait time has elapsed
            if wait_time < 0:
                continue

            # Otherwise wait to run
            else:

                # Compute next run time
                next_run_time = datetime.datetime.now() + datetime.timedelta(seconds=wait_time)

                # Wait to run
                while next_run_time > datetime.datetime.now():
                    print("Waiting {:s} to run the trajectory solver...          ".format(str(next_run_time \
                        - datetime.datetime.now())), end='\r')
                    time.sleep(2)<|MERGE_RESOLUTION|>--- conflicted
+++ resolved
@@ -879,15 +879,10 @@
             traj_dir_path: [str] Full path to a directory with trajectory pickles.
         """
 
-<<<<<<< HEAD
-        if not os.path.isdir(traj_dir_path):
-            return
-=======
         # defend against the case where there are no existing trajectories and traj_dir_path doesn't exist
         if not os.path.isdir(traj_dir_path):
             return
         
->>>>>>> 24987502
         print("  Loading trajectories from:", traj_dir_path)
         print("  Datetime range:", self.dt_range)
 
