""" PyLIG trajectory solver

Estimates meteor trajectory from given observed points. 

"""

from __future__ import print_function, division, absolute_import

import time
import copy
import sys
import os
import datetime
import collections
import pickle
import json
from operator import attrgetter
import base64
import hashlib

try:
    import git
    HAS_GITPYTHON = True
except ImportError:
    HAS_GITPYTHON = False

import numpy as np
import scipy.optimize
import scipy.interpolate
import scipy.stats

import matplotlib
import matplotlib.pyplot as plt
from matplotlib.pyplot import cm
from wmpl.Utils.OSTools import importBasemap
Basemap = importBasemap()


try:
    # If Numba is available, use the jit decorator with specified options
    from numba import njit

except ImportError:
    # If Numba is not available, define a no-op decorator that just returns the function unchanged
    def njit(func, *args, **kwargs):
        return func
    

import wmpl
from wmpl.Trajectory.Orbit import calcOrbit
from wmpl.Utils.Math import vectNorm, vectMag, meanAngle, findClosestPoints, RMSD, \
    angleBetweenSphericalCoords, angleBetweenVectors, lineFunc, normalizeAngleWrap, confidenceInterval
from wmpl.Utils.Misc import valueFormat
from wmpl.Utils.OSTools import mkdirP
from wmpl.Utils.Pickling import savePickle
from wmpl.Utils.Plotting import savePlot
from wmpl.Utils.PlotOrbits import plotOrbits
from wmpl.Utils.PlotCelestial import CelestialPlot
from wmpl.Utils.PlotMap import GroundMap
from wmpl.Utils.TrajConversions import EARTH, G, ecef2ENU, enu2ECEF, geo2Cartesian, geo2Cartesian_vect, \
    cartesian2Geo, altAz2RADec_vect, raDec2AltAz, raDec2AltAz_vect, raDec2ECI, eci2RaDec, jd2Date, datetime2JD
from wmpl.Utils.PyDomainParallelizer import parallelComputeGenerator

#import cartopy.crs as ccrs
#import cartopy.io.img_tiles as cimgt


# Text size of image legends
LEGEND_TEXT_SIZE = 6


class ObservedPoints(object):
    def __init__(self, jdt_ref, meas1, meas2, time_data, lat, lon, ele, meastype, station_id=None, \
        excluded_time=None, ignore_list=None, ignore_station=False, magnitudes=None, fov_beg=None, \
        fov_end=None, obs_id=None, comment=""):
        """ Structure for containing data of observations from invidiual stations.
        
        Arguments:
            jdt_ref: [float] reference Julian date for the measurements. Add provided times should be given
                relative to this number. This is user selectable and can be the time of the first camera, or 
                the first measurement, or some average time for the meteor, but should be close to the time of 
                the meteor. This same reference date/time will be used on all camera measurements for the 
                purposes of computing local sidereal time and making geocentric coordinate transformations, 
                thus it is good that this time corresponds to the beginning of the meteor.
            meas1: [list or ndarray] First measurement array (azimuth or R.A., depending on meastype, see 
                meastype documentation for more information). Measurements should be given in radians.
            meas2: [list or ndarray] Second measurement array (altitude, zenith angle or declination, 
                depending on meastype, see meastype documentation for more information), in radians.
            time_data: [list or ndarray] Time in seconds from the reference Julian date.
            lat: [float] Latitude +N of station in radians.
            lon: [float] Longitude +E of station in radians.
            ele: [float] Elevation of station in meters.
            meastype: [float] Flag indicating the type of angle measurements the user is providing for meas1 
                and meas2 below. The following are all in radians:
                        1 = Right Ascension for meas1, Declination for meas2.
                        2 = Azimuth +east of due north for meas1, Elevation angle
                            above the horizon for meas2
                        3 = Azimuth +west of due south for meas1, Zenith angle for meas2
                        4 = Azimuth +north of due east for meas1, Zenith angle for meas2

        Keyword arguments:
            station_id: [str] Identification of the station. None by default, in which case a number will be
                assigned to the station by the program.
            excluded_time: [list] [excluded_time_min, excluded_time_max] A range of minimum and maximum 
                observation time which should be excluded from the optimization because the measurements are 
                missing in that portion of the time.
            ignore_list: [list or ndarray] A list of 0s and 1s which should be of the equal length as 
                the input data. If a particular data point is to be ignored, number 1 should be put,
                otherwise (if the point should be used) 0 should be used. E.g. the this should could look
                like this: [0, 0, 0, 1, 1, 0, 0], which would mean that the fourth and the fifth points
                will be ignored in trajectory estimation.
            ignore_station: [bool] If True, all data from the given station will not be taken into 
                consideration upon trajectory fitting, but they will still be shown on the graphs.
            magnitudes: [list] A list of apparent magnitudes of the meteor. None by default.
            fov_beg: [bool] True if the meteor began inside the FOV, False otherwise. None by default.
            fov_end: [bool] True if the meteor ended inside the FOV, False otherwise. None by default.
            obs_id: [int] Unique ID of the observation. This is to differentiate different observations from
                the same station.
            comment: [str] A comment about the observations. May be used to store RMS FF file number on which
                the meteor was observed.
        """

        ### INPUT DATA ###
        ######################################################################################################

        self.meas1 = meas1
        self.meas2 = meas2

        # reference Julian date
        self.jdt_ref = jdt_ref

        self.time_data = time_data



        self.ignore_station = ignore_station

        # Set all points to be ignored if the station is ignored
        if self.ignore_station:
            ignore_list = np.ones(len(time_data), dtype=np.uint8)


        # Init the ignore list
        if ignore_list is None:
            self.ignore_list = np.zeros(len(time_data), dtype=np.uint8)

        else:

            self.ignore_list = np.array(ignore_list, dtype=np.uint8)

            # If all points are ignored, set this station as ignored
            if np.all(ignore_list):
                self.ignore_station = True



        # Store the number of measurement
        self.kmeas = len(self.time_data)

        # Calculate JD of each point
        self.JD_data = self.jdt_ref + self.time_data/86400.0

        # Station info
        self.lat = lat
        self.lon = lon
        self.ele = ele
        self.station_id = station_id

        # Observed points
        # - azim_data: azimuth +west of due north
        # - elev_data: elevation angle (altitude)
        self.azim_data = None
        self.elev_data = None

        # Equatorial coordinates
        self.ra_data = None
        self.dec_data = None

        # Apparent magnitude
        self.magnitudes = magnitudes

        # Meteor began/ended inside the FOV flags
        self.fov_beg = fov_beg
        self.fov_end = fov_end

        # Unique observation ID
        self.obs_id = obs_id

        # Observations comment (may be the FF file name)
        self.comment = comment

        ######################################################################################################


        ### CALCULATED DATA ###
        ######################################################################################################

        # Angle between the station, the state vector, and the trajectory
        self.incident_angle = None

        # Weight for the station
        self.weight = None

        # Residuals from the fit
        self.h_residuals = None
        self.h_res_rms = None
        self.v_residuals = None
        self.v_res_rms = None

        # Calculated point to point velocities (in m/s)
        self.velocities = None

        # Average velocities including all previous points up to the current point (for first 4 points the
        #   velocity corresponds to the average velocity through those 4 points)
        self.velocities_prev_point = None

        # Calculated length along the path (meters)
        self.length = None

        # Distance from state vector (meters)
        self.state_vect_dist = None

        # Calculated lag (meters)
        self.lag = None

        # Line parameters used for lag calculation (first element is the line slope, i.e. velocity in m/s)
        self.lag_line = None

        # Initial velocity
        self.v_init = None

        # Direct fit standard deviation of the initial velocity
        self.v_init_stddev = None

        # Jacchia fit parameters for these observations
        self.jacchia_fit = None


        # Modelled RA and Dec
        self.model_ra = None
        self.model_dec = None

        # Modelled azimuth and elevation
        self.model_azim = None
        self.model_elev = None

        # Modelled values for the input type data
        self.model_fit1 = None
        self.model_fit2 = None

        # ECI coordinates of observed CPA to the radiant line, with the station fixed in time at jdt_ref
        self.meas_eci = None

        # ECI vector of observed CPA to the radiant line, with the station moving in time
        self.meas_eci_los = None

        # ECI coordinates of radiant CPA to the observed line of sight
        self.model_eci = None

        # Arrays for geo coords of closest points of approach of observed lines of sight to the radiant line
        #   (i.e. points on the LoS lines)
        self.meas_lat = None
        self.meas_lon = None
        self.meas_ht = None
        self.meas_range = None

        # Arrays for geo coords of closest points of approach of the radiant line to the observed lines of 
        #   sight (i.e. points on the trajectory)
        self.model_lat = None
        self.model_lon = None
        self.model_ht = None
        self.model_range = None

        # Coordinates of the first point (observed)
        self.rbeg_lat = None
        self.rbeg_lon = None
        self.rbeg_ele = None
        self.rbeg_jd = None

        # Coordinates of the last point (observed)
        self.rend_lat = None
        self.rend_lon = None
        self.rend_ele = None
        self.rend_jd = None

        # Coordinates of the lowest point (observed)
        self.htmin_lat = None
        self.htmin_lon = None
        self.htmin_ele = None
        self.htmin_jd = None

        # Absolute magntiudes
        self.absolute_magnitudes = None

        ######################################################################################################


        # If inputs are RA and Dec
        if meastype == 1:
            
            self.ra_data = meas1
            self.dec_data = meas2

            # Calculate azimuthal coordinates
            self.calcAzimuthal()


        # If inputs are azimuth +east of due north, and elevation angle
        elif meastype == 2:
            
            self.azim_data = meas1
            self.elev_data = meas2

        # If inputs are azimuth +west of due south, and zenith angle
        elif meastype == 3:

            self.azim_data = (meas1 + np.pi)%(2*np.pi)
            self.elev_data = np.pi/2.0 - meas2

        # If input are azimuth +north of due east, and zenith angle
        elif meastype == 4:

            self.azim_data = (np.pi/2.0 - meas1)%(2*np.pi)
            self.elev_data = np.pi/2.0 - meas2

        else:

            print("Measurement type 'meastype' =", meastype, 'invalid!')
            sys.exit()

        

        # Calculate equatorial coordinates
        self.calcEquatorial()

        # Calculate the Earth-centered interial coordinates of observed points
        self.calcECI()

        # Calculate position of the station in ECI coordinates (only for the reference JD, used for 
        # intersecting planes solution)
        self.x_stat, self.y_stat, self.z_stat = geo2Cartesian(self.lat, self.lon, self.ele, self.jdt_ref)
        self.stat_eci = np.array([self.x_stat, self.y_stat, self.z_stat])

        # Calculate positions of the station in ECI coordinates, for each JD of individual measurements
        # (used for the lines of sight least squares approach)
        self.stat_eci_los = np.ascontiguousarray(
            np.array(geo2Cartesian_vect(self.lat, self.lon, self.ele, self.JD_data)).T
            )

        # Fit a plane through the given points
        self.plane_N = self.planeFit()


        ### EXCLUDED POINTS ###
        ######################################################################################################

        self.excluded_time = excluded_time

        self.excluded_indx_range = []

        # Get the indices of measurements between which there is an excluded part of the trajectory
        if self.excluded_time is not None:

            # Get minimum and maximum excluded times
            excluded_time_min, excluded_time_max = min(self.excluded_time), max(self.excluded_time)


            # Make sure the excluded time is within the observations
            if (excluded_time_min >= np.min(self.time_data)) and (excluded_time_max <= np.max(time_data)):

                excluded_indx_min = 0
                excluded_indx_max = len(self.time_data) - 1

                # Find indices of excluded times, taking the ignored points into account
                for i, t in enumerate(self.time_data[self.ignore_list == 0]):
                    
                    if t <= excluded_time_min:
                        excluded_indx_min = i

                    if t >= excluded_time_max:
                        excluded_indx_max = i
                        break


                self.excluded_indx_range = [excluded_indx_min, excluded_indx_max]

            else:

                print('Excluded time range', self.excluded_time, 'is outside the observation times!')


        ######################################################################################################

        # ### PLOT RESULTS

        # fig = plt.figure()
        # ax = fig.add_subplot(111, projection='3d')

        # # Plot station position
        # ax.scatter(self.x_stat, self.y_stat, self.z_stat, s=50)

        # # Plot line of sight
        # #ax.scatter(self.x_stat + self.x_eci, self.y_stat + self.y_eci, self.z_stat + self.z_eci, c='red')
        # ax.quiver(self.x_stat, self.y_stat, self.z_stat, self.x_eci, self.y_eci, self.z_eci, length=1.0,
        #         normalize=True, arrow_length_ratio=0.1)

        # # ax.scatter(0, 0, 0, s=50)
        # # ax.scatter(self.x_eci, self.y_eci, self.z_eci, c='red')

        # d = -np.array([self.x_stat, self.y_stat, self.z_stat]).dot(self.plane_N)
        # #d = -np.array([0, 0, 0]).dot(self.plane_N)

        # print('d', d)

        # # create x,y
        # xx, yy = np.meshgrid(np.arange(self.x_stat - 1, self.x_stat + 2), np.arange(self.y_stat - 1, self.y_stat + 2))
        # #xx, yy = np.meshgrid(np.arange(-1, 2), np.arange(-1, 2))

        # # calculate corresponding z
        # z = (-self.plane_N[0]*xx - self.plane_N[1]*yy - d)*1.0/self.plane_N[2]

        # # Plot plane normal
        # ax.scatter(*(self.plane_N + self.stat_eci))

        # print('N:', self.plane_N)

        # print(z)

        # # plot the surface
        # ax.plot_surface(xx, yy, z, color='green', alpha=0.5)

        # ax.set_xlim([-1 + self.x_stat, 1 + self.x_stat])
        # ax.set_ylim([-1 + self.y_stat, 1 + self.y_stat])
        # ax.set_zlim([-1 + self.z_stat, 1 + self.z_stat])

        # plt.show()

        # ###



    def calcAzimuthal(self):
        """ Calculate azimuthal coordinates from right ascension and declination. """

        # Let the JD data be fixed to the reference time - this is done because for CAMS data the azimuthal to 
        # equatorial conversion was done without considering the flow of time during the meteor's appearance.
        # NOTE: If your data does account for the changing time, then jdt_ref_vect should be:
        #   jdt_ref_vect = self.JD_data
        jdt_ref_vect = np.zeros_like(self.ra_data) + self.jdt_ref

        # Calculate azimuth and elevation
        self.azim_data, self.elev_data = raDec2AltAz_vect(self.ra_data, self.dec_data, jdt_ref_vect, self.lat, 
            self.lon)



    def calcEquatorial(self):
        """ Calculates equatorial coordinates from the given azimuthal coordinates. """ 

        # Calculate RA and declination for the plane intersection method
        self.ra_data, self.dec_data = altAz2RADec_vect(self.azim_data, self.elev_data, self.jdt_ref, self.lat, 
            self.lon)

        # Calculate RA and declination for the line of sight method
        self.ra_data_los, self.dec_data_los = altAz2RADec_vect(self.azim_data, self.elev_data, self.JD_data, 
            self.lat, self.lon)



    def calcECI(self):
        """ Calculate Earth-centered intertial coordinates from RA and Dec. """

        # Calculate measurement ECI coordinates for the planes intersection method
        self.meas_eci = np.array(raDec2ECI(self.ra_data, self.dec_data)).T
        self.x_eci, self.y_eci, self.z_eci = self.meas_eci.T

        # Calculate measurement ECI coordinates for the line of sight method
        self.meas_eci_los = np.ascontiguousarray(np.array(raDec2ECI(self.ra_data_los, self.dec_data_los)).T)
        self.x_eci_los, self.y_eci_los, self.z_eci_los = self.meas_eci_los.T



    def planeFit(self):
        """ Fits a plane through station position and observed points. """

        # Add meteor line of sight positions and station positions to single arays.
        #   Only use non-ignored points
        x_data = np.append(self.x_eci[self.ignore_list == 0], 0)
        y_data = np.append(self.y_eci[self.ignore_list == 0], 0)
        z_data = np.append(self.z_eci[self.ignore_list == 0], 0)

        A = np.c_[x_data, y_data, np.ones(x_data.shape[0])]

        # Fit a linear plane through the data points, return plane params (form: aX + bY + d = Z)
        C,_,_,_ = scipy.linalg.lstsq(A, z_data)

        # Calculate the plane normal
        N = np.array([C[0], C[1], -1.0])

        # Norm the normal vector to unit length
        N = vectNorm(N)

        return N



class PlaneIntersection(object):
    def __init__(self, obs1, obs2):
        """ Calculate the plane intersection between two stations. 
            
        Arguments:
            obs1: [ObservedPoints] Observations from the first station.
            obs2: [ObservedPoints] Observations from the second station.

        """

        self.obs1 = obs1
        self.obs2 = obs2

        # Calculate the observed angular length of the track from the first station
        obsangle1 = np.arccos(np.dot(self.obs1.meas_eci[0], self.obs1.meas_eci[-1]))

        # Calculate the observed angular length of the track from the second station
        obsangle2 = np.arccos(np.dot(self.obs2.meas_eci[0], self.obs2.meas_eci[-1]))


        ### Calculate the angle between the pair of planes (convergence angle) ###
        ######################################################################################################
        
        # Calculate the cosine of the convergence angle
        ang_cos = np.dot(self.obs1.plane_N, self.obs2.plane_N)

        # Make sure the cosine is in the proper range
        self.conv_angle = np.arccos(np.abs(np.clip(ang_cos, -1, 1)))

        ######################################################################################################


        # Calculate the plane intersection radiant ECI vector
        self.radiant_eci = np.cross(self.obs1.plane_N, self.obs2.plane_N)
        self.radiant_eci = vectNorm(self.radiant_eci)

        # If the last measurement is closer to the radiant than the first point, reverse signs
        if np.dot(self.obs1.meas_eci[0], self.radiant_eci) < np.dot(self.obs1.meas_eci[-1], self.radiant_eci):
            self.radiant_eci = -self.radiant_eci

        # Calculate the radiant position in RA and Dec
        self.radiant_eq = eci2RaDec(self.radiant_eci)


        ###### Calculate the closest point of approach (CPA) from the stations to the radiant line,
        ###### that is, a vector pointing from each station to the radiant line, which magnitude
        ###### corresponds to the distance to the radiant line

        ### Calculate the unit vector pointing from the 1st station to the radiant line ###
        ######################################################################################################

        self.w1 = np.cross(self.radiant_eci, self.obs1.plane_N)

        # Normalize the vector
        self.w1 = vectNorm(self.w1)

        # Invert vector orientation if pointing towards the station, not the radiant line
        if np.dot(self.w1, self.obs1.meas_eci[0]) < 0:
            self.w1 = -self.w1
        
        ######################################################################################################


        ### Calculate the unit vector pointing from the 2nd station to the radiant line ###
        ######################################################################################################

        self.w2 = np.cross(self.radiant_eci, self.obs2.plane_N)

        # Normalize the vector
        self.w2 = vectNorm(self.w2)

        # Invert vector orientation if pointing towards the station, not the radiant line
        if np.dot(self.w2, self.obs2.meas_eci[0]) < 0:
            self.w2 = -self.w2
        ######################################################################################################


        ### Calculate the range from stations to the radiant line ###
        ######################################################################################################

        # Calculate the difference in position of the two stations
        stat_diff = self.obs1.stat_eci - self.obs2.stat_eci

        # Calculate the angle between the pointings to the radiant line
        stat_cosangle = np.dot(self.w1, self.w2)


        # Calculate the range from the 1st station to the radiant line
        stat_range1 = (stat_cosangle*np.dot(stat_diff, self.w2) - np.dot(stat_diff, self.w1))/(1.0 \
            - stat_cosangle**2)

        # Calculate the CPA vector for the 1st station
        self.rcpa_stat1 = stat_range1*self.w1


        # Calculate the range from the 2nd station to the radiant line
        stat_range2 = (np.dot(stat_diff, self.w2) - stat_cosangle*np.dot(stat_diff, self.w1))/(1.0 \
            - stat_cosangle**2)

        # Calculate the CPA vector for the 2nd station
        self.rcpa_stat2 = stat_range2*self.w2


        # Calculate the position of the CPA with respect to the first camera, in ECI coordinates
        self.cpa_eci = obs1.stat_eci + self.rcpa_stat1

        ######################################################################################################

        # Calculate the statistical weight of the radiant solution
        self.weight = obsangle1*obsangle2*np.sin(self.conv_angle)**2



    def show(self):
        """ Shows the intersection of the two planes in 3D. """

        fig = plt.figure()
        ax = fig.add_subplot(111, projection='3d')

        observations = [self.obs1, self.obs2]

        # Calculate one point on the meteor trajectory
        traj_point, _, _ = findClosestPoints(self.obs1.stat_eci, self.obs1.meas_eci[0], self.cpa_eci, \
            self.radiant_eci)

        # Calculate the plot limits
        x_min = min([self.obs1.x_stat, self.obs2.x_stat, traj_point[0]])
        x_max = max([self.obs1.x_stat, self.obs2.x_stat, traj_point[0]])
        y_min = min([self.obs1.y_stat, self.obs2.y_stat, traj_point[1]])
        y_max = max([self.obs1.y_stat, self.obs2.y_stat, traj_point[1]])
        z_min = min([self.obs1.z_stat, self.obs2.z_stat, traj_point[2]])
        z_max = max([self.obs1.z_stat, self.obs2.z_stat, traj_point[2]])

        # Normalize the plot limits so they are rectangular
        delta_x = x_max - x_min
        delta_y = y_max - y_min
        delta_z = z_max - z_min
        delta_max = max([delta_x, delta_y, delta_z])

        x_diff = delta_max - delta_x
        x_min -= x_diff/2
        x_max += x_diff/2

        y_diff = delta_max - delta_y
        y_min -= y_diff/2
        y_max += y_diff/2

        z_diff = delta_max - delta_z
        z_min -= z_diff/2
        z_max += z_diff/2


        # Convert meters to km
        x_min /= 1000
        x_max /= 1000
        y_min /= 1000
        y_max /= 1000
        z_min /= 1000
        z_max /= 1000

        # Calculate the quiver arrow length
        arrow_len = 0.2*np.sqrt((x_min - x_max)**2 + (y_min - y_max)**2 + (z_min - z_max)**2)

        # Plot stations and observations
        for obs in observations:

            # Station positions
            ax.scatter(obs.x_stat/1000, obs.y_stat/1000, obs.z_stat/1000, s=50)

            # Lines of sight
            ax.quiver(obs.x_stat/1000, obs.y_stat/1000, obs.z_stat/1000, obs.x_eci/1000, obs.y_eci/1000, \
                obs.z_eci/1000, length=arrow_len, normalize=True, arrow_length_ratio=0.1, color='blue')

            d = -np.array([obs.x_stat/1000, obs.y_stat/1000, obs.z_stat/1000]).dot(obs.plane_N)

            # Create x,y
            xx, yy = np.meshgrid(np.linspace(x_min, x_max, 10), np.linspace(y_min, y_max, 10))

            # Calculate corresponding z
            z = (-obs.plane_N[0]*xx - obs.plane_N[1]*yy - d)*1.0/obs.plane_N[2]

            # Plot plane normal
            ax.quiver(obs.x_stat/1000, obs.y_stat/1000, obs.z_stat/1000, *obs.plane_N, length=arrow_len/2, 
                normalize=True, arrow_length_ratio=0.1, color='green')

            # Plot the plane
            ax.plot_surface(xx, yy, z, alpha=0.25)


        # Plot the radiant state vector
        rad_x, rad_y, rad_z = -self.radiant_eci/1000
        rst_x, rst_y, rst_z = traj_point/1000
        ax.quiver(rst_x, rst_y, rst_z, rad_x, rad_y, rad_z, length=arrow_len, normalize=True, color='red', \
            arrow_length_ratio=0.1)

        ax.set_xlim([x_min, x_max])
        ax.set_ylim([y_min, y_max])
        ax.set_zlim([z_min, z_max])

        ax.set_xlabel('X (km)')
        ax.set_ylabel('Y (km)')
        ax.set_zlabel('Z (km)')

        # Change the size of ticks (make them smaller)
        ax.tick_params(axis='both', which='major', labelsize=8)


        plt.show()



def numStationsNotIgnored(observations):
    """ Take a list of ObservedPoints and returns the number of stations that are actually to be used and 
        are not ignored in the solution.

    Arguments: 
        observations: [list] A list of ObservedPoints objects.

    Return:
        [int] Number of stations that are used in the solution.

    """

    return len([obs for obs in observations if obs.ignore_station == False])



def angleSumMeasurements2Line(observations, state_vect, radiant_eci, weights=None, gravity=False, 
                              gravity_factor=1.0, v0z=None):
    """ Sum all angles between the radiant line and measurement lines of sight.

        This function is used as a cost function for the least squares radiant solution of Borovicka et 
        al. (1990). The difference from the original approach is that the distancesfrom the radiant line
        have been replaced with angles.

    Arguments:
        observations: [list] A list of ObservedPoints objects which are containing meteor observations.
        state_vect: [3 element ndarray] Estimated position of the initial state vector in ECI coordinates.
        radiant_eci: [3 element ndarray] Unit 3D vector of the radiant in ECI coordinates.

    Keyword arguments:
        weights: [list] A list of statistical weights for every station. None by default.
        gravity: [bool] If True, the gravity drop will be taken into account.
        gravity_factor: [float] Factor by which the gravity correction will be multiplied. 1.0 by default.
        v0z: [float] Initial vertical velocity of the meteor. If None, 0.0 will be used.

    Return:
        angle_sum: [float] Sum of angles between the estimated trajectory line and individual lines of sight.

    """

    # If the weights were not given, use 1 for every weight
    if weights is None:
        weights = np.ones(len(observations))

        # Set weights for stations that are not used to 0
        weights = np.array([w if (observations[i].ignore_station == False) else 0 \
            for i, w in enumerate(weights)])

    # Make sure there are weights larger than 0
    if sum(weights) <= 0:
        weights = np.ones(len(observations))

        # Set weights for stations that are not used to 0
        weights = np.array([w if (observations[i].ignore_station == False) else 0 \
            for i, w in enumerate(weights)])



    # Move the state vector to the beginning of the trajectory
    state_vect = moveStateVector(state_vect, radiant_eci, observations)

    # Make sure that the radiant vector is a contigous array for faster calculations
    radiant_eci = np.ascontiguousarray(radiant_eci)

    # Find the earliest point in time
    t0 = min([obs.time_data[0] for obs in observations])

    angle_sum = 0.0
    weights_sum = 1e-10

    # Go through all observations from all stations
    for i, obs in enumerate(observations):
        
        # Go through all measured positions
        for t, meas_eci, stat_eci, ignore in zip(obs.time_data, obs.meas_eci_los, obs.stat_eci_los, \
            obs.ignore_list):

            # Skip the point if it is to be ignored
            if ignore:
                continue

            # Get the ECI coordinates of the projection of the measurement line of sight on the radiant line
            _, rad_cpa, _ = findClosestPoints(stat_eci, meas_eci, state_vect, radiant_eci)


            # Take the gravity drop into account
            #   Note: here we assume that the acceleration due to gravity is fixed at the given height,
            #   which might cause an offset of a few meters for events longer than 5 seconds
            if gravity:


                # Calculate the time in seconds from the beginning of the meteor
                t_rel = t - t0

                # Compute the model point modified due to gravity, assuming zero vertical velocity
                if v0z is None:
                    v0z = 0.0

                # Get the magnitude of the radiant vector
                rad_cpa_mag = vectMag(rad_cpa)

                # If the magnitude is 0, set it to 1 to avoid a division by zero issue
                if rad_cpa_mag == 0:
                    rad_cpa_mag = 1.0

                rad_cpa_grav = applyGravityDrop(rad_cpa, t_rel, rad_cpa_mag, gravity_factor, v0z)
                _, rad_cpa, _ = findClosestPoints(stat_eci, meas_eci, rad_cpa_grav, radiant_eci)



            # Calculate the unit vector pointing from the station to the point on the trajectory
            station_ray = rad_cpa - stat_eci
            station_ray = vectNorm(station_ray)

            # Calculate the angle between the observed LoS as seen from the station and the radiant line
            cosangle = np.dot(meas_eci, station_ray)

            # Make sure the cosine is within limits and calculate the angle
            angle_sum += weights[i]*np.arccos(np.clip(cosangle, -1, 1))

            weights_sum += weights[i]


    return angle_sum/weights_sum




def minimizeAngleCost(params, observations, weights=None, gravity=False, gravity_factor=1.0, v0z=None):
    """ A helper function for minimization of angle deviations. """

    state_vect, radiant_eci = np.hsplit(params, 2)
    
    return angleSumMeasurements2Line(observations, state_vect, radiant_eci, weights=weights, gravity=gravity,\
        gravity_factor=gravity_factor, v0z=v0z)




def calcSpatialResidual(jdt_ref, jd, state_vect, radiant_eci, stat, meas, gravity=False, gravity_factor=1.0, 
                        v0z=None):
    """ Calculate horizontal and vertical residuals from the radiant line, for the given observed point.

    Arguments:
        jd: [float] Julian date
        state_vect: [3 element ndarray] ECI position of the state vector
        radiant_eci: [3 element ndarray] radiant direction vector in ECI
        stat: [3 element ndarray] position of the station in ECI
        meas: [3 element ndarray] line of sight from the station, in ECI

    Keyword arguments:
        gravity: [bool] Apply the correction for Earth's gravity.
        gravity_factor: [float] Factor by which the gravity correction will be multiplied. 1.0 by default.
        v0z: [float] Initial vertical velocity of the meteor. If None, 0.0 will be used.

    Return:
        (hres, vres): [tuple of floats] residuals in horitontal and vertical direction from the radiant line

    """


    # Note:
    #   This function has been tested (without the gravity influence part) and it produces good results


    meas = vectNorm(meas)

    # Calculate closest points of approach (observed line of sight to radiant line) from the state vector
    obs_cpa, rad_cpa, d = findClosestPoints(stat, meas, state_vect, radiant_eci)

    # Apply the gravity drop
    if gravity:

        # Compute the relative time
        t_rel = 86400*(jd - jdt_ref)

        # Correct the point on the trajectory for gravity
        if v0z is None:
            v0z = 0.0
        rad_cpa_grav = applyGravityDrop(rad_cpa, t_rel, vectMag(rad_cpa), gravity_factor, v0z)

        # ###########################

        # # Calculate closest points of approach (observed line of sight to radiant line) from the gravity corrected
        # # point
        obs_cpa, rad_cpa, d = findClosestPoints(stat, meas, rad_cpa_grav, radiant_eci)

        # Works by creating a dummy point ON the gravity dropped trajectory, 
        # then re-doing the find closest points fit to get better CPA vectors.
        # Note that the find closest points algorithm doesn't care whether it uses the state vector or a random point
        # further down the trajectory AS LONG AS it's gravity corrected.


    # Vector pointing from the point on the trajectory to the point on the line of sight
    p = obs_cpa - rad_cpa

    # # Calculate geographical coordinates of the point on the trajectory
    # lat, lon, elev = cartesian2Geo(jd, *rad_cpa)

    # Calculate geographical coordinates of the state vector
    lat, lon, elev = cartesian2Geo(jd, *state_vect)

    # Calculate ENU (East, North, Up) vector at the position of the state vector, and direction of the radiant
    nn = np.array(ecef2ENU(lat, lon, *radiant_eci))

    # Convert the vector to polar coordinates
    theta = np.arctan2(nn[1], nn[0])
    phi = np.arccos(nn[2]/vectMag(nn))

    # Local reference frame unit vectors
    hx = np.array([            -np.cos(theta),              np.sin(theta),         0.0])
    vz = np.array([-np.cos(phi)*np.sin(theta), -np.cos(phi)*np.cos(theta), np.sin(phi)])
    hy = np.array([ np.sin(phi)*np.sin(theta),  np.sin(phi)*np.cos(theta), np.cos(phi)])
    
    # Calculate local reference frame unit vectors in ECEF coordinates
    ehorzx = enu2ECEF(lat, lon, *hx)
    ehorzy = enu2ECEF(lat, lon, *hy)
    evert  = enu2ECEF(lat, lon, *vz)

    ehx = np.dot(p, ehorzx)
    ehy = np.dot(p, ehorzy)

    # Calculate vertical residuals
    vres = np.sign(ehx)*np.hypot(ehx, ehy)

    # Calculate horizontal residuals
    hres = np.dot(p, evert)

    return hres, vres



def lineFuncLS(params, x, y, weights):
    """ Line defined by slope and intercept. Version for least squares.
    
    Arguments:
        params: [list] Line parameters 
        x: [float] Independant variable
        y: [float] Estimated values

    Keyword arguments:
        weight: [float] Weight of the residual.

    Return:
        [float]: line given by (m, k) evaluated at x

    """

    # Compute the residuals and apply weights (sqrt of weights is takes because the value will be squared in
    #   the LS function)
    return (lineFunc(x, *params) - y)*np.sqrt(weights)



def jacchiaLagFunc(t, a1, a2):
    """ Jacchia (1955) model for modeling lengths along the trail of meteors, modified to fit the lag (length 
        along the trail minus the linear part, estimated by fitting a line to the first part of observations, 
        where the length is still linear) instead of the length along the trail. 
    
    Arguments:
        t: [float] time in seconds at which the Jacchia function will be evaluated
        a1: [float] 1st acceleration term
        a2: [float] 2nd acceleration term

    Return:
        [float] Jacchia model defined by a1 and a2, estimated at point in time t

    """

    return -np.abs(a1)*np.exp(np.abs(a2)*t)



def jacchiaLengthFunc(t, a1, a2, v_init, k):
    """ Jacchia (1955) model for modelling lengths along the trail of meteors. 
    
    Arguments:
        t: [float] Time in seconds at which the Jacchia function will be evaluated.
        a1: [float] 1st decelerationn term.
        a2: [float] 2nd deceleration term.
        v_init: [float] Initial velocity in m/s.
        k: [float] Initial offset in length.

    Return:
        [float] Jacchia model defined by a1 and a2, estimated at point in time t.

    """


    return k + v_init*t - np.abs(a1)*np.exp(np.abs(a2)*t)



def jacchiaVelocityFunc(t, a1, a2, v_init):
    """ Derivation of the Jacchia (1955) model, used for calculating velocities from the fitted model. 
    
    Arguments:
        t: [float] Time in seconds at which the Jacchia function will be evaluated.
        a1: [float] 1st decelerationn term.
        a2: [float] 2nd deceleration term.
        v_init: [float] Initial velocity in m/s.
        k: [float] Initial offset in length.

    Return:
        [float] velocity at time t

    """

    return v_init - np.abs(a1*a2)*np.exp(np.abs(a2)*t)



def checkWeights(observations, weights):
    """ Check weight values and make sure they can be used. """

    # If the weights were not given, use 1 for every weight
    if weights is None:
        weights = np.ones(len(observations))

        # Set weights for stations that are not used to 0
        weights = np.array([w if (observations[i].ignore_station == False) else 0 \
            for i, w in enumerate(weights)])

    # Make sure there are weights larger than 0
    if sum(weights) <= 0:
        weights = np.ones(len(observations))

        # Set weights for stations that are not used to 0
        weights = np.array([w if (observations[i].ignore_station == False) else 0 \
            for i, w in enumerate(weights)])


    return weights



def timingResiduals(params, observations, time_dict, weights=None, ret_stddev=False):
    """ Calculate the sum of absolute differences between timings of given stations using the length from
        respective stations.
    
    Arguments:
        params: [ndarray] Timing differences from the reference station (NOTE: reference station should NOT be 
            in this list).
        observations: [list] A list of ObservedPoints objects.
        time_dict: [dict] A dictionary of timing differences for every station. The keys are station IDs and
            the values are timing differences. If a fixed time difference is not given for a station, the
            timing difference is set to 0.

    Keyword arguments:
        weights: [list] A list of statistical weights for every station.
        ret_stddev: [bool] Returns the standard deviation instead of the cost function.
    
    Return:
        [float] Average absolute difference between the timings from all stations using the length for
            matching.

    """

    # Make sure weight values are OK
    weights = checkWeights(observations, weights)

    stat_count = 0

    state_vect_distances = []

    # Go through observations from all stations
    for i, obs in enumerate(observations):

        # Check if the station has a given fixed time offset and assign it
        if not isinstance(time_dict[str(obs.station_id)], bool):
            t_diff = time_dict[str(obs.station_id)]

        else:
            # Take the estimated time difference for all other stations
            t_diff = params[stat_count]
            stat_count += 1

        # Calculate the shifted time
        time_shifted = obs.time_data + t_diff

        # Add length to length list
        state_vect_distances.append([time_shifted,  obs.state_vect_dist])



    cost_sum = 0
    cost_point_count = 0
    weights_sum = 1e-10

    # Keep track of stations with confirmed overlaps
    confirmed_overlaps = []

    # Go through all pairs of observations (i.e. stations)
    for i in range(len(observations)):

        # Skip ignored stations
        if observations[i].ignore_station:
            continue

        for j in range(len(observations)):
            
            # Skip ignored stations
            if observations[j].ignore_station:
                continue


            # Skip pairing the same observations again
            if j <= i:
                continue

            # Extract times and lengths from both stations
            time1, len1 = state_vect_distances[i]
            time2, len2 = state_vect_distances[j]

            # Exclude ignored points
            time1 = time1[observations[i].ignore_list == 0]
            len1 = len1[observations[i].ignore_list == 0]
            time2 = time2[observations[j].ignore_list == 0]
            len2 = len2[observations[j].ignore_list == 0]

            # Find common points in length between both stations
            common_pts = np.where((len2 >= np.min(len1)) & (len2 <= np.max(len1)))


            # Continue without fitting the timing is there is no, or almost no overlap
            if len(common_pts[0]) < 4:
                continue


            # Keep track of stations with confirmed overlaps
            confirmed_overlaps.append(observations[i].station_id)
            confirmed_overlaps.append(observations[j].station_id)
            

            # Take only the common points
            time2 = time2[common_pts]
            len2 = len2[common_pts]


            # If there are any excluded points in the reference observations, do not take their
            # pairs from the other site into consideration
            if observations[i].excluded_indx_range:

                # Extract excluded indices
                excluded_indx_min, excluded_indx_max = observations[i].excluded_indx_range

                # Get the range of lengths inside the exclusion zone
                len1_excluded_min = len1[excluded_indx_min]
                len1_excluded_max = len1[excluded_indx_max]

                # Select only those lengths in the other station which are outside the exclusion zone
                temp_arr = np.c_[time2, len2]
                temp_arr = temp_arr[~((temp_arr[:, 1] >= len1_excluded_min) \
                    & (temp_arr[:, 1] <= len1_excluded_max))]

                time2, len2 = temp_arr.T


            # Interpolate the first (i.e. reference length)
            len1_interpol = scipy.interpolate.interp1d(len1, time1)

            # Calculate the residuals using smooth approximation of L1 (absolute value) cost
            z = (len1_interpol(len2) - time2)**2

            # Calculate the cost function sum
            cost_sum += weights[i]*weights[j]*np.sum(2*(np.sqrt(1 + z) - 1))

            # Add the weight sum
            weights_sum += weights[i]*weights[j]

            # Add the total number of points to the cost counter
            cost_point_count += len(z)


    # Exclude stations with no time overlap with other stations
    if (len(observations) > 2):
        confirmed_overlaps = list(set(confirmed_overlaps))
        for obs in observations:
            if obs.station_id not in confirmed_overlaps:
                obs.ignore_station = True
                obs.ignore_list = np.ones(len(obs.time_data), dtype=np.uint8)


    # If no points were compared, return infinite
    if cost_point_count == 0:
        return np.inf

    # Calculate the standard deviation of the fit
    dist_stddev = np.sqrt(cost_sum/weights_sum/cost_point_count)

    if ret_stddev:

        # Returned for reporting the goodness of fit
        return dist_stddev

    else:

        # Returned for minimization
        return cost_sum/weights_sum/cost_point_count



def moveStateVector(state_vect, radiant_eci, observations):
    """ Moves the state vector position along the radiant line until it is before any points which are
        projected on it. This is used to make sure that lengths and lags are properly calculated.
    
    Arguments:
        state_vect: [ndarray] (x, y, z) ECI coordinates of the initial state vector (meters).
        radiant_eci: [ndarray] (x, y, z) components of the unit radiant direction vector.
        observations: [list] A list of ObservationPoints objects which hold measurements from individual
            stations.

    Return:
        rad_cpa_beg: [ndarray] (x, y, z) ECI coordinates of the beginning point of the trajectory.

    """

    rad_cpa_list = []
    radiant_ang_dist_list = []

    # Go through all non-ignored observations from all stations
    nonignored_observations = [obstmp for obstmp in observations if not obstmp.ignore_station]
    for obs in nonignored_observations:

        # Calculate closest points of approach (observed line of sight to radiant line) of the first point
        # on the trajectory across all stations
        _, rad_cpa, _ = findClosestPoints(obs.stat_eci_los[0], obs.meas_eci_los[0], state_vect, 
            radiant_eci)

        rad_cpa_list.append(rad_cpa)


        # Compute angular distance from the first point to the radiant
        rad_ang_dist = angleBetweenVectors(radiant_eci, vectNorm(rad_cpa))
        radiant_ang_dist_list.append(rad_ang_dist)

        

    # # Choose the state vector with the largest height
    # rad_cpa_beg = rad_cpa_list[np.argmax([vectMag(rad_cpa_temp) for rad_cpa_temp in rad_cpa_list])]

    # Choose the state vector as the point of initial observation closest to the radiant
    rad_cpa_beg = rad_cpa_list[np.argmin([rad_ang_dist for rad_ang_dist in radiant_ang_dist_list])]


    return np.ascontiguousarray(rad_cpa_beg)




class MCUncertainties(object):
    def __init__(self, mc_traj_list):
        """ Container for standard deviations and confidence intervals of trajectory parameters calculated 
        using Monte Carlo. 
        """

        # Confidence interval value (95%)
        self.ci = 95

        # A list with all trajectory objects calculated via Monte Carlo
        self.mc_traj_list = mc_traj_list

        # State vector position
        self.state_vect_mini = None
        self.state_vect_mini_ci = None
        self.x = None
        self.x_ci = None
        self.y = None
        self.y_ci = None
        self.z = None
        self.z_ci = None

        # Velocity state vector
        self.vx = None
        self.vx_ci = None
        self.vy = None
        self.vy_ci = None
        self.vz = None
        self.vz_ci = None

        # Radiant vector
        self.radiant_eci_mini = None
        self.radiant_eci_mini_ci = None

        # Beginning/ending points
        self.rbeg_lon = None
        self.rbeg_lon_ci = None
        self.rbeg_lon_m = None
        self.rbeg_lat = None
        self.rbeg_lat_ci = None
        self.rbeg_lat_m = None
        self.rbeg_ele = None
        self.rbeg_ele_ci = None
        self.rbeg_ele_wgs84 = None
        self.rbeg_ele_wgs84_ci = None

        self.rend_lon = None
        self.rend_lon_ci = None
        self.rend_lon_m = None
        self.rend_lat = None
        self.rend_lat_ci = None
        self.rend_lat_m = None
        self.rend_ele = None
        self.rend_ele_ci = None
        self.rend_ele_wgs84 = None
        self.rend_ele_wgs84_ci = None

        # Lowest height point (used for grazers)
        self.htmin_lon = None
        self.htmin_lon_ci = None
        self.htmin_lon_m = None
        self.htmin_lat = None
        self.htmin_lat_ci = None
        self.htmin_lat_m = None
        self.htmin_ele = None
        self.htmin_ele_ci = None
        self.htmin_ele_wgs84 = None
        self.htmin_ele_wgs84_ci = None

        # Apparent radiant position (radians)
        self.ra = None
        self.ra_ci = None
        self.dec = None
        self.dec_ci = None

        # Apparent azimuth and altitude
        self.azimuth_apparent = None
        self.azimuth_apparent_ci = None
        self.elevation_apparent = None
        self.elevation_apparent_ci = None

        # Estimated average velocity
        self.v_avg = None
        self.v_avg_ci = None

        # Estimated initial velocity
        self.v_init = None
        self.v_init_ci = None

        # Longitude of the reference point on the trajectory (rad)
        self.lon_ref = None
        self.lon_ref_ci = None

        # Latitude of the reference point on the trajectory (rad)
        self.lat_ref = None
        self.lat_ref_ci = None

        # Height of the reference point on the trajectory (meters)
        self.ht_ref = None
        self.ht_ref_ci = None

        # Geocentric latitude of the reference point (rad)
        self.lat_geocentric = None
        self.lat_geocentric_ci = None

        # Apparent zenith angle (before the correction for Earth's gravity)
        self.zc = None
        self.zc_ci = None

        # Zenith distance of the geocentric radiant (after the correction for Earth's gravity)
        self.zg = None
        self.zg_ci = None

        # Velocity at infinity
        self.v_inf = None
        self.v_inf_ci = None

        # Geocentric velocity (m/s)
        self.v_g = None
        self.v_g_ci = None

        # Geocentric radiant position (radians)
        self.ra_g = None
        self.ra_g_ci = None
        self.dec_g = None
        self.dec_g_ci = None

        # Ecliptic coordinates of the radiant (radians)
        self.L_g = None
        self.L_g_ci = None
        self.B_g = None
        self.B_g_ci = None

        # Sun-centered ecliptic rectangular coordinates of the average position on the meteor's trajectory 
        # (in kilometers)
        self.meteor_pos = None
        self.meteor_pos_ci = None

        # Helioventric velocity of the meteor (m/s)
        self.v_h = None
        self.v_h_ci = None

        # Corrected heliocentric velocity vector of the meteoroid using the method of Sato & Watanabe (2014)
        self.v_h_x = None
        self.v_h_x_ci = None
        self.v_h_y = None
        self.v_h_y_ci = None
        self.v_h_z = None
        self.v_h_z_ci = None

        # Corrected ecliptci coordinates of the meteor using the method of Sato & Watanabe (2014)
        self.L_h = None
        self.L_h_ci = None
        self.B_h = None
        self.B_h_ci = None

        # Solar longitude (radians)
        self.la_sun = None
        self.la_sun_ci = None

        # Semi-major axis (AU)
        self.a = None
        self.a_ci = None

        # Eccentricty
        self.e = None
        self.e_ci = None

        # Inclination (radians)
        self.i = None
        self.i_ci = None

        # Argument of perihelion (radians)
        self.peri = None
        self.peri_ci = None

        # Ascending node (radians)
        self.node = None
        self.node_ci = None

        # Longitude of perihelion (radians)
        self.pi = None
        self.pi_ci = None

        # Latitude of perihelion (radians)
        self.b = None
        self.b_ci = None

        # Perihelion distance (AU)
        self.q = None
        self.q_ci = None

        # Aphelion distance (AU)
        self.Q = None
        self.Q_ci = None

        # True anomaly at the moment of contact with Earth (radians)
        self.true_anomaly = None
        self.true_anomaly_ci = None

        # Exxentric anomaly (radians)
        self.eccentric_anomaly = None
        self.eccentric_anomaly_ci = None

        # Mean anomaly (radians)
        self.mean_anomaly = None
        self.mean_anomaly_ci = None

        # Calculate the date and time of the last perihelion passage (datetime object)
        self.last_perihelion = None
        self.last_perihelion_ci = None

        # Mean motion in the orbit (rad/day)
        self.n = None
        self.n_ci = None

        # Orbital period
        self.T = None
        self.T_ci = None

        # Tisserand's parameter with respect to Jupiter
        self.Tj = None
        self.Tj_ci = None

# Preserve compatibility with pickle files genrated before the typo fix
MCUncertanties = MCUncertainties



def calcMCUncertainties(traj_list, traj_best):
    """ Takes a list of trajectory objects and returns the standard deviation of every parameter. 

    Arguments:
        traj_list: [list] A list of Trajectory objects, each is the result of an individual Monte Carlo run.
        traj_best: [Trajectory object] Trajectory which is chosen to the be the best of all MC runs.

    Return:
        un: [MCUncertainties object] Object containing the uncertainty of every calculated parameter.
    """


    # Init a new container for uncertainties
    un = MCUncertainties(traj_list)

    # Initial velocity
    un.v_init = np.std([traj.v_init for traj in traj_list])
    un.v_init_ci = confidenceInterval([traj.v_init for traj in traj_list], un.ci)

    # State vector
    un.x = np.std([traj.state_vect_mini[0] for traj in traj_list])
    un.x_ci = confidenceInterval([traj.state_vect_mini[0] for traj in traj_list], un.ci)
    un.y = np.std([traj.state_vect_mini[1] for traj in traj_list])
    un.y_ci = confidenceInterval([traj.state_vect_mini[1] for traj in traj_list], un.ci)
    un.z = np.std([traj.state_vect_mini[2] for traj in traj_list])
    un.z_ci = confidenceInterval([traj.state_vect_mini[2] for traj in traj_list], un.ci)

    un.state_vect_mini = np.array([un.x, un.y, un.z])
    un.state_vect_mini_ci = np.array([un.x_ci, un.y_ci, un.z_ci])


    rad_x = np.std([traj.radiant_eci_mini[0] for traj in traj_list])
    rad_x_ci = confidenceInterval([traj.radiant_eci_mini[0] for traj in traj_list], un.ci)
    rad_y = np.std([traj.radiant_eci_mini[1] for traj in traj_list])
    rad_y_ci = confidenceInterval([traj.radiant_eci_mini[1] for traj in traj_list], un.ci)
    rad_z = np.std([traj.radiant_eci_mini[2] for traj in traj_list])
    rad_z_ci = confidenceInterval([traj.radiant_eci_mini[2] for traj in traj_list], un.ci)

    un.radiant_eci_mini = np.array([rad_x, rad_y, rad_z])
    un.radiant_eci_mini_ci = np.array([rad_x_ci, rad_y_ci, rad_z_ci])

    # Velocity state vector
    un.vx = abs(traj_best.v_init*traj_best.radiant_eci_mini[0]*(un.v_init/traj_best.v_init
        + rad_x/traj_best.radiant_eci_mini[0]))
    un.vx_ci = confidenceInterval([traj.v_init*traj.radiant_eci_mini[0] for traj in traj_list], un.ci)
    un.vy = abs(traj_best.v_init*traj_best.radiant_eci_mini[1]*(un.v_init/traj_best.v_init
        + rad_y/traj_best.radiant_eci_mini[1]))
    un.vy_ci = confidenceInterval([traj.v_init*traj.radiant_eci_mini[1] for traj in traj_list], un.ci)
    un.vz = abs(traj_best.v_init*traj_best.radiant_eci_mini[2]*(un.v_init/traj_best.v_init
        + rad_z/traj_best.radiant_eci_mini[2]))
    un.vz_ci = confidenceInterval([traj.v_init*traj.radiant_eci_mini[2] for traj in traj_list], un.ci)


    # Beginning/ending points
    N_beg = EARTH.EQUATORIAL_RADIUS/np.sqrt(1.0 - (EARTH.E**2)*np.sin(traj_best.rbeg_lat)**2)
    un.rbeg_lon = scipy.stats.circstd([traj.rbeg_lon for traj in traj_list])
    un.rbeg_lon_ci = confidenceInterval([traj.rbeg_lon for traj in traj_list], un.ci, angle=True)
    un.rbeg_lon_m = np.sin(un.rbeg_lon)*np.cos(traj_best.rbeg_lat)*N_beg
    un.rbeg_lat = np.std([traj.rbeg_lat for traj in traj_list])
    un.rbeg_lat_ci = confidenceInterval([traj.rbeg_lat for traj in traj_list], un.ci)
    un.rbeg_lat_m = np.sin(un.rbeg_lat)*N_beg
    un.rbeg_ele = np.std([traj.rbeg_ele for traj in traj_list])
    un.rbeg_ele_ci = confidenceInterval([traj.rbeg_ele for traj in traj_list], un.ci)
    un.rbeg_ele_wgs84 = np.std([traj.rbeg_ele_wgs84 for traj in traj_list])
    un.rbeg_ele_wgs84_ci = confidenceInterval([traj.rbeg_ele_wgs84 for traj in traj_list], un.ci)

    N_end = EARTH.EQUATORIAL_RADIUS/np.sqrt(1.0 - (EARTH.E**2)*np.sin(traj_best.rend_lat)**2)
    un.rend_lon = scipy.stats.circstd([traj.rend_lon for traj in traj_list])
    un.rend_lon_ci = confidenceInterval([traj.rend_lon for traj in traj_list], un.ci, angle=True)
    un.rend_lon_m = np.sin(un.rend_lon)*np.cos(traj_best.rend_lat)*N_end
    un.rend_lat = np.std([traj.rend_lat for traj in traj_list])
    un.rend_lat_ci = confidenceInterval([traj.rend_lat for traj in traj_list], un.ci)
    un.rend_lat_m = np.sin(un.rend_lat)*N_end
    un.rend_ele = np.std([traj.rend_ele for traj in traj_list])
    un.rend_ele_ci = confidenceInterval([traj.rend_ele for traj in traj_list], un.ci)
    un.rend_ele_wgs84 = np.std([traj.rend_ele_wgs84 for traj in traj_list])
    un.rend_ele_wgs84_ci = confidenceInterval([traj.rend_ele_wgs84 for traj in traj_list], un.ci)

    # Lowest point
    N_end = EARTH.EQUATORIAL_RADIUS/np.sqrt(1.0 - (EARTH.E**2)*np.sin(traj_best.htmin_lat)**2)
    un.htmin_lon = scipy.stats.circstd([traj.htmin_lon for traj in traj_list])
    un.htmin_lon_ci = confidenceInterval([traj.htmin_lon for traj in traj_list], un.ci, angle=True)
    un.htmin_lon_m = np.sin(un.htmin_lon)*np.cos(traj_best.htmin_lat)*N_end
    un.htmin_lat = np.std([traj.htmin_lat for traj in traj_list])
    un.htmin_lat_ci = confidenceInterval([traj.htmin_lat for traj in traj_list], un.ci)
    un.htmin_lat_m = np.sin(un.htmin_lat)*N_end
    un.htmin_ele = np.std([traj.htmin_ele for traj in traj_list])
    un.htmin_ele_ci = confidenceInterval([traj.htmin_ele for traj in traj_list], un.ci)
    un.htmin_ele_wgs84 = np.std([traj.htmin_ele_wgs84 for traj in traj_list])
    un.htmin_ele_wgs84_ci = confidenceInterval([traj.htmin_ele_wgs84 for traj in traj_list], un.ci)


    if traj_best.orbit is not None:

        # Apparent ECI
        un.ra = scipy.stats.circstd([traj.orbit.ra for traj in traj_list])
        un.ra_ci = confidenceInterval([traj.orbit.ra for traj in traj_list], un.ci, angle=True)
        un.dec = np.std([traj.orbit.dec for traj in traj_list])
        un.dec_ci = confidenceInterval([traj.orbit.dec for traj in traj_list], un.ci)
        un.v_avg = np.std([traj.orbit.v_avg for traj in traj_list])
        un.v_avg_ci = confidenceInterval([traj.orbit.v_avg for traj in traj_list], un.ci)
        un.v_inf = np.std([traj.orbit.v_inf for traj in traj_list])
        un.v_inf_ci = confidenceInterval([traj.orbit.v_inf for traj in traj_list], un.ci)
        un.azimuth_apparent = scipy.stats.circstd([traj.orbit.azimuth_apparent for traj in traj_list])
        un.azimuth_apparent_ci = confidenceInterval([traj.orbit.azimuth_apparent for traj in traj_list], \
            un.ci, angle=True)
        un.elevation_apparent = np.std([traj.orbit.elevation_apparent for traj in traj_list])
        un.elevation_apparent_ci = confidenceInterval([traj.orbit.elevation_apparent for traj in traj_list], \
            un.ci)

        # Apparent ground-fixed
        un.ra_norot = scipy.stats.circstd([traj.orbit.ra_norot for traj in traj_list])
        un.ra_norot_ci = confidenceInterval([traj.orbit.ra_norot for traj in traj_list], un.ci, angle=True)
        un.dec_norot = np.std([traj.orbit.dec_norot for traj in traj_list])
        un.dec_norot_ci = confidenceInterval([traj.orbit.dec_norot for traj in traj_list], un.ci)
        un.v_avg_norot = np.std([traj.orbit.v_avg_norot for traj in traj_list])
        un.v_avg_norot_ci = confidenceInterval([traj.orbit.v_avg_norot for traj in traj_list], un.ci)
        un.v_init_norot = np.std([traj.orbit.v_init_norot for traj in traj_list])
        un.v_init_norot_ci = confidenceInterval([traj.orbit.v_init_norot for traj in traj_list], un.ci)
        un.azimuth_apparent_norot = scipy.stats.circstd([traj.orbit.azimuth_apparent_norot for traj \
            in traj_list])
        un.azimuth_apparent_norot_ci = confidenceInterval([traj.orbit.azimuth_apparent_norot for traj \
            in traj_list], un.ci, angle=True)
        un.elevation_apparent_norot = np.std([traj.orbit.elevation_apparent_norot for traj in traj_list])
        un.elevation_apparent_norot_ci = confidenceInterval([traj.orbit.elevation_apparent_norot for traj \
            in traj_list], un.ci)

        # Reference point on the meteor trajectory
        un.lon_ref = scipy.stats.circstd([traj.orbit.lon_ref for traj in traj_list])
        un.lon_ref_ci = confidenceInterval([traj.orbit.lon_ref for traj in traj_list], un.ci, angle=True)
        un.lat_ref = np.std([traj.orbit.lat_ref for traj in traj_list])
        un.lat_ref_ci = confidenceInterval([traj.orbit.lat_ref for traj in traj_list], un.ci)
        un.lat_geocentric = np.std([traj.orbit.lat_geocentric for traj in traj_list])
        un.lat_geocentric_ci = confidenceInterval([traj.orbit.lat_geocentric for traj in traj_list], un.ci)
        un.ht_ref = np.std([traj.orbit.ht_ref for traj in traj_list])
        un.ht_ref_ci = confidenceInterval([traj.orbit.ht_ref for traj in traj_list], un.ci)
        un.ht_ref_wgs84 = np.std([traj.orbit.ht_ref_wgs84 for traj in traj_list])
        un.ht_ref_wgs84_ci = confidenceInterval([traj.orbit.ht_ref_wgs84 for traj in traj_list], un.ci)

        # Geocentric
        un.ra_g = scipy.stats.circstd([traj.orbit.ra_g for traj in traj_list])
        un.ra_g_ci = confidenceInterval([traj.orbit.ra_g for traj in traj_list], un.ci, angle=True)
        un.dec_g = np.std([traj.orbit.dec_g for traj in traj_list])
        un.dec_g_ci = confidenceInterval([traj.orbit.dec_g for traj in traj_list], un.ci)
        un.v_g = np.std([traj.orbit.v_g for traj in traj_list])
        un.v_g_ci = confidenceInterval([traj.orbit.v_g for traj in traj_list], un.ci)

        # Meteor position in Sun-centred rectangular coordinates
        meteor_pos_x = np.std([traj.orbit.meteor_pos[0] for traj in traj_list])
        meteor_pos_x_ci = confidenceInterval([traj.orbit.meteor_pos[0] for traj in traj_list], un.ci)
        meteor_pos_y = np.std([traj.orbit.meteor_pos[1] for traj in traj_list])
        meteor_pos_y_ci = confidenceInterval([traj.orbit.meteor_pos[1] for traj in traj_list], un.ci)
        meteor_pos_z = np.std([traj.orbit.meteor_pos[2] for traj in traj_list])
        meteor_pos_z_ci = confidenceInterval([traj.orbit.meteor_pos[2] for traj in traj_list], un.ci)

        un.meteor_pos = np.array([meteor_pos_x, meteor_pos_y, meteor_pos_z])
        un.meteor_pos_ci = np.array([meteor_pos_x_ci, meteor_pos_y_ci, meteor_pos_z_ci])

        # Zenith angles
        un.zc = np.std([traj.orbit.zc for traj in traj_list])
        un.zc_ci = confidenceInterval([traj.orbit.zc for traj in traj_list], un.ci)
        un.zg = np.std([traj.orbit.zg for traj in traj_list])
        un.zg_ci = confidenceInterval([traj.orbit.zg for traj in traj_list], un.ci)


        # Ecliptic geocentric
        un.L_g = scipy.stats.circstd([traj.orbit.L_g for traj in traj_list])
        un.L_g_ci = confidenceInterval([traj.orbit.L_g for traj in traj_list], un.ci, angle=True)
        un.B_g = np.std([traj.orbit.B_g for traj in traj_list])
        un.B_g_ci = confidenceInterval([traj.orbit.B_g for traj in traj_list], un.ci)
        un.v_h = np.std([traj.orbit.v_h for traj in traj_list])
        un.v_h_ci = confidenceInterval([traj.orbit.v_h for traj in traj_list], un.ci)

        # Ecliptic heliocentric
        un.L_h = scipy.stats.circstd([traj.orbit.L_h for traj in traj_list])
        un.L_h_ci = confidenceInterval([traj.orbit.L_h for traj in traj_list], un.ci, angle=True)
        un.B_h = np.std([traj.orbit.B_h for traj in traj_list])
        un.B_h_ci = confidenceInterval([traj.orbit.B_h for traj in traj_list], un.ci)
        un.v_h_x = np.std([traj.orbit.v_h_x for traj in traj_list])
        un.v_h_x_ci = confidenceInterval([traj.orbit.v_h_x for traj in traj_list], un.ci)
        un.v_h_y = np.std([traj.orbit.v_h_y for traj in traj_list])
        un.v_h_y_ci = confidenceInterval([traj.orbit.v_h_y for traj in traj_list], un.ci)
        un.v_h_z = np.std([traj.orbit.v_h_z for traj in traj_list])
        un.v_h_z_ci = confidenceInterval([traj.orbit.v_h_z for traj in traj_list], un.ci)

        # Orbital elements
        un.la_sun = scipy.stats.circstd([traj.orbit.la_sun for traj in traj_list])
        un.la_sun_ci = confidenceInterval([traj.orbit.la_sun for traj in traj_list], un.ci, angle=True)
        un.a = np.std([traj.orbit.a for traj in traj_list])
        un.a_ci = confidenceInterval([traj.orbit.a for traj in traj_list], un.ci)
        un.e = np.std([traj.orbit.e for traj in traj_list])
        un.e_ci = confidenceInterval([traj.orbit.e for traj in traj_list], un.ci)
        un.i = np.std([traj.orbit.i for traj in traj_list])
        un.i_ci = confidenceInterval([traj.orbit.i for traj in traj_list], un.ci)
        un.peri = scipy.stats.circstd([traj.orbit.peri for traj in traj_list])
        un.peri_ci = confidenceInterval([traj.orbit.peri for traj in traj_list], un.ci, angle=True)
        un.node = scipy.stats.circstd([traj.orbit.node for traj in traj_list])
        un.node_ci = confidenceInterval([traj.orbit.node for traj in traj_list], un.ci, angle=True)
        un.pi = scipy.stats.circstd([traj.orbit.pi for traj in traj_list])
        un.pi_ci = confidenceInterval([traj.orbit.pi for traj in traj_list], un.ci, angle=True)
        un.b = np.std([traj.orbit.b for traj in traj_list])
        un.b_ci = confidenceInterval([traj.orbit.b for traj in traj_list], un.ci)
        un.q = np.std([traj.orbit.q for traj in traj_list])
        un.q_ci = confidenceInterval([traj.orbit.q for traj in traj_list], un.ci)
        un.Q = np.std([traj.orbit.Q for traj in traj_list])
        un.Q_ci = confidenceInterval([traj.orbit.Q for traj in traj_list], un.ci)
        un.true_anomaly = scipy.stats.circstd([traj.orbit.true_anomaly for traj in traj_list])
        un.true_anomaly_ci = confidenceInterval([traj.orbit.true_anomaly for traj in traj_list], un.ci, \
            angle=True)
        un.eccentric_anomaly = scipy.stats.circstd([traj.orbit.eccentric_anomaly for traj in traj_list])
        un.eccentric_anomaly_ci = confidenceInterval([traj.orbit.eccentric_anomaly for traj in traj_list], \
            un.ci, angle=True)
        un.mean_anomaly = scipy.stats.circstd([traj.orbit.mean_anomaly for traj in traj_list])
        un.mean_anomaly_ci = confidenceInterval([traj.orbit.mean_anomaly for traj in traj_list], un.ci, \
            angle=True)

        # Last perihelion uncertanty (days)
        last_perihelion_list = [datetime2JD(traj.orbit.last_perihelion) for traj \
            in traj_list if isinstance(traj.orbit.last_perihelion, datetime.datetime)]
        if len(last_perihelion_list):
            un.last_perihelion = np.std(last_perihelion_list)
            un.last_perihelion_ci = confidenceInterval(last_perihelion_list, un.ci)
        else:
            un.last_perihelion = np.nan
            un.last_perihelion_ci = (np.nan, np.nan)
        

        # Mean motion in the orbit (rad/day)
        un.n = np.std([traj.orbit.n for traj in traj_list])
        un.n_ci = confidenceInterval([traj.orbit.n for traj in traj_list], un.ci)

        # Orbital period
        un.T = np.std([traj.orbit.T for traj in traj_list])
        un.T_ci = confidenceInterval([traj.orbit.T for traj in traj_list], un.ci)

        # Tisserand's parameter
        un.Tj = np.std([traj.orbit.Tj for traj in traj_list])
        un.Tj_ci = confidenceInterval([traj.orbit.Tj for traj in traj_list], un.ci)
    

    return un



def calcCovMatrices(mc_traj_list):
    """ Calculate the covariance matrix between orbital elements, and initial state vector using all Monte 
        Carlo trajectories. The covariance matrix is weighted by the timing residuals.

        The orbital covariance matrix is calculated for radians and the inital state vector matrix in meters
        and meters per second.

    Arguments:
        mc_traj_list: [list] A list of Trajectory objects from Monte Carlo runs.


    Return:
        orbit_cov, state_vect_cov: [tuple of ndarrays] Orbital and initial state vector covariance matrices.
    """

    # Filter out those trajectories for which the last perihelion time could not be estimated
    mc_traj_list = [traj for traj in mc_traj_list if traj.orbit.last_perihelion is not None]

    # If there are no good orbits, do not estimate the covariance matrix
    if not mc_traj_list:
        return np.zeros((6, 6)) - 1, np.zeros((6, 6)) - 1

    # Extract timing residuals
    timing_res_list = np.array([traj.timing_res for traj in mc_traj_list])

    # Make sure the timing residual is not 0
    timing_res_list[timing_res_list == 0] = 1e-10

    # Calculate the weights using timing residuals
    weights = np.min(timing_res_list)/timing_res_list
    weights = weights

    # Extract orbit elements
    e_list = np.array([traj.orbit.e for traj in mc_traj_list])
    q_list = np.array([traj.orbit.q for traj in mc_traj_list])
    tp_list = np.array([datetime2JD(traj.orbit.last_perihelion) for traj in mc_traj_list])
    node_list = np.degrees(normalizeAngleWrap(np.array([traj.orbit.node for traj in mc_traj_list])))
    peri_list = np.degrees(normalizeAngleWrap(np.array([traj.orbit.peri for traj in mc_traj_list])))
    i_list = np.degrees(normalizeAngleWrap(np.array([traj.orbit.i for traj in mc_traj_list])))
    

    # Calculate the orbital covariance (angles in degrees)
    orbit_input = np.c_[e_list, q_list, tp_list, node_list, peri_list, i_list].T
    orbit_cov = np.cov(orbit_input, aweights=weights)


    # Extract inital state vectors
    state_vect_list = np.array([traj.state_vect_mini for traj in mc_traj_list])
    initial_vel_vect_list = np.array([traj.v_init*traj.radiant_eci_mini for traj in mc_traj_list])

    # Calculate inital state vector covariance
    state_vect_input = np.hstack([state_vect_list, initial_vel_vect_list]).T
    state_vect_cov = np.cov(state_vect_input, aweights=weights)


    return orbit_cov, state_vect_cov




def trajNoiseGenerator(traj, noise_sigma):
    """ Given a base trajectory object and the observation uncertainly, this generator will generate
        new trajectory objects with noise-added obsevations. 
    
    Arguments:
        traj: [Trajectory] Trajectory instance.
        noise_sigma: [float] Standard deviations of noise to add to the data.

    Yields:
        [counter, traj_mc, traj.observations]:
            - counter: [int] Number of trajectories generated since the generator init.
            - traj_mc: [Trajectory] Trajectory object with added noise
            - traj.observations: [list] A list of original noise-free ObservedPoints.
    """


    counter = 0

    # Do mc_runs Monte Carlo runs
    while True:

        # Make a copy of the original trajectory object
        traj_mc = copy.deepcopy(traj)

        # Set the measurement type to alt/az
        traj_mc.meastype = 2
        
        # Reset the observation points
        traj_mc.observations = []

        # Reinitialize the observations with points sampled using a Gaussian kernel
        for obs in traj.observations:


            azim_noise_list = []
            elev_noise_list = []

            # Go through all ECI unit vectors of measurement LoS, add the noise and calculate alt/az coords
            for jd, rhat in zip(obs.JD_data, obs.meas_eci_los):

                # Unit vector pointing from the station to the meteor observation point in ECI coordinates
                rhat = vectNorm(rhat)

                ### Add noise to simulated coordinates (taken over from Gural solver source)

                zhat = np.array([0.0, 0.0, 1.0])
                uhat = vectNorm(np.cross(rhat, zhat))
                vhat = vectNorm(np.cross(uhat, rhat))

                # # sqrt(2)/2*noise in each orthogonal dimension
                # NOTE: This is a bad way to do it because the estimated fit residuals are already estimated
                #   in the prependicular direction to the trajectory line
                # sigma = noise_sigma*np.abs(obs.ang_res_std)/np.sqrt(2.0)

                # # Make sure sigma is positive, if not set it to 1/sqrt(2) degrees
                # if (sigma < 0) or np.isnan(sigma):
                #     sigma = np.radians(1)/np.sqrt(2)

                # Compute noise level to add to observations
                sigma = noise_sigma*np.abs(obs.ang_res_std)

                # Make sure sigma is positive, if not set it to 1 degree
                if (sigma < 0) or np.isnan(sigma):
                    sigma = np.radians(1)

                # Add noise to observations
                meas_eci_noise = rhat + np.random.normal(0, sigma)*uhat + np.random.normal(0, sigma)*vhat

                # Normalize to a unit vector
                meas_eci_noise = vectNorm(meas_eci_noise)

                ###

                # Calculate RA, Dec for the given point
                ra, dec = eci2RaDec(meas_eci_noise)

                # Calculate azimuth and altitude of this direction vector
                azim, elev = raDec2AltAz(ra, dec, jd, obs.lat, obs.lon)

                azim_noise_list.append(azim)
                elev_noise_list.append(elev)

        
        
            # Fill in the new trajectory object - the time is assumed to be absolute
            traj_mc.infillTrajectory(azim_noise_list, elev_noise_list, obs.time_data, obs.lat, obs.lon, \
                obs.ele, station_id=obs.station_id, excluded_time=obs.excluded_time, \
                ignore_list=obs.ignore_list, magnitudes=obs.magnitudes, fov_beg=obs.fov_beg, \
                fov_end=obs.fov_end, obs_id=obs.obs_id, comment=obs.comment)

            
        # Do not show plots or perform additional optimizations
        traj_mc.verbose = False
        traj_mc.estimate_timing_vel = True
        traj_mc.filter_picks = False
        traj_mc.show_plots = False
        traj_mc.save_results = False

        # Return the modified trajectory object
        yield [counter, traj_mc, traj.observations]

        counter += 1



def checkMCTrajectories(mc_results, timing_res=np.inf, geometric_uncert=False):
    """ Filter out MC computed trajectories and only return successful ones. 
    
    Arguments:
        mc_results: [list] A list of Trajectory objects computed with added noise.

    Keyword arguments:
        timing_res: [float] Timing residual from the original LoS trajectory fit.
        geometric_uncert: [bool] If True, all MC runs will be taken to estimate the uncertainty, not just
            the ones with the better cost function value than the pure geometric solution. Use this when
            the lag is not reliable.

    Returns:
        [list] A filtered list of trajectories.

    """


    if not geometric_uncert:

        # Take only those solutions which have the timing residuals <= than the initial solution
        mc_results = [mc_traj for mc_traj in mc_results if mc_traj.timing_res <= timing_res]

    ##########

    # Reject those solutions for which LoS angle minimization failed
    mc_results = [mc_traj for mc_traj in mc_results if mc_traj.los_mini_status == True]

    # Reject those solutions for which the orbit could not be calculated
    mc_results = [mc_traj for mc_traj in mc_results if (mc_traj.orbit.ra_g is not None) \
        and (mc_traj.orbit.dec_g is not None)]

    print("{:d} successful MC runs done...".format(len(mc_results)))

    return mc_results



def _MCTrajSolve(params):
    """ Internal function. Does a Monte Carlo run of the given trajectory object. Used as a function for
        parallelization. 

    Arguments:
        params: [list]
            - i: [int] Number of MC run to be printed out.
            - traj: [Trajectory object] Trajectory object on which the run will be performed.
            - observations: [list] A list of observations with no noise.

    Return:
        traj: [Trajectory object] Trajectory object with the MC solution.

    """

    i, traj, observations = params

    print('Run No.', i + 1)

    traj.run(_mc_run=True, _orig_obs=observations)

    return traj



def monteCarloTrajectory(traj, mc_runs=None, mc_pick_multiplier=1, noise_sigma=1, geometric_uncert=False, \
    plot_results=True, mc_cores=None, max_runs=None):
    """ Estimates uncertanty in the trajectory solution by doing Monte Carlo runs. The MC runs are done 
        in parallel on all available computer cores.

        The uncertanty is taken as the standard deviation of angular measurements. Each point is sampled 
        mc_pick_multiplier times using a symetric 2D Gaussian kernel.

    Arguments:
        traj: [Trajectory object] initial trajectory on which Monte Carlo runs will be performed

    Keyword arguments:
        mc_runs: [int] A fixed number of Monte Carlo simulations. None by default. If it is given, it will
            override mc_pick_multiplier.
        mc_pick_multiplier: [int] Number of MC samples that will be taken for every point. 1 by default.
        noise_sigma: [float] Number of standard deviations to use for adding Gaussian noise to original 
            measurements.
        geometric_uncert: [bool] If True, all MC runs will be taken to estimate the uncertainty, not just
            the ones with the better cost function value than the pure geometric solution. Use this when
            the lag is not reliable.
        plot_results: [bool] Plot the trajectory and orbit spread. True by default.
        mc_cores: [int] Number of CPU cores to use for Monte Carlo parallel procesing. None by default,
            which means that all available cores will be used.
        max_runs: [int] Maximum number of runs. None by default, which will limit the runs to 10x req_num.
    """



    ### DO MONTE CARLO RUNS ###
    ##########################################################################################################

    # If a fixed number of Monte Carlo simulations is given, use it
    if mc_runs is not None:

        mc_runs = mc_runs

    else:

        # Calculate the total number of Monte Carlo runs, so every point is sampled mc_pick_multiplier times.
        mc_runs = sum([len(obs.time_data) for obs in traj.observations])
        mc_runs = mc_runs*mc_pick_multiplier


    print("Doing", mc_runs, "successful Monte Carlo runs...")


    # Init the trajectory noise generator
    traj_generator = trajNoiseGenerator(traj, noise_sigma)

    
    # Run the MC solutions
    results_check_kwagrs = {"timing_res": traj.timing_res, "geometric_uncert": geometric_uncert}
    mc_results = parallelComputeGenerator(traj_generator, _MCTrajSolve, checkMCTrajectories, mc_runs, \
        results_check_kwagrs=results_check_kwagrs, n_proc=mc_cores, max_runs=max_runs)


    # If there are no MC runs which were successful, recompute using geometric uncertainties
    if len(mc_results) < 2:
        print("No successful MC runs, computing geometric uncertanties...")

        # Run the MC solutions
        geometric_uncert = True
        results_check_kwagrs["geometric_uncert"] = geometric_uncert
        mc_results = parallelComputeGenerator(traj_generator, _MCTrajSolve, checkMCTrajectories, mc_runs, \
            results_check_kwagrs=results_check_kwagrs, n_proc=mc_cores, max_runs=max_runs)


    # Add the original trajectory in the Monte Carlo results, if it is the one which has the best length match
    if traj.orbit.ra_g is not None:
        mc_results.append(traj)

    
    ##########################################################################################################


    # Break the function of there are no trajectories to process
    if len(mc_results) < 2:
        print('!!! Not enough good Monte Carlo runs for uncertaintly estimation!')
        return traj, None


    # Choose the solution with the lowest timing residuals as the best solution
    timing_res_trajs = [traj_tmp.timing_res for traj_tmp in mc_results]
    best_traj_ind = timing_res_trajs.index(min(timing_res_trajs))

    # Choose the best trajectory
    traj_best = mc_results[best_traj_ind]

    # Assign geometric uncertainty flag, if it was changed
    traj_best.geometric_uncert = geometric_uncert

    print('Computing uncertainties...')

    # Calculate the standard deviation of every trajectory parameter
    uncertainties = calcMCUncertainties(mc_results, traj_best)

    print('Computing covariance matrices...')

    # Calculate orbital and inital state vector covariance matrices (angles in degrees)
    traj_best.orbit_cov, traj_best.state_vect_cov = calcCovMatrices(mc_results)


    ### PLOT RADIANT SPREAD (Vg color and length stddev) ###
    ##########################################################################################################

    if (traj.orbit is not None) and plot_results:

        ra_g_list = np.array([traj_temp.orbit.ra_g for traj_temp in mc_results])
        dec_g_list = np.array([traj_temp.orbit.dec_g for traj_temp in mc_results])
        v_g_list = np.array([traj_temp.orbit.v_g for traj_temp in mc_results])/1000
        timing_res_list = np.array([traj_temp.timing_res for traj_temp in mc_results])

        # Color code Vg and length standard deviation
        for plt_flag in ['vg', 'time_res']:

            # Init a celestial plot
            m = CelestialPlot(ra_g_list, dec_g_list, projection='stere', bgcolor='w')

            if plt_flag == 'vg':

                # Plot all MC radiants (geocentric velocities)
                m.scatter(ra_g_list, dec_g_list, c=v_g_list, s=2)

                m.colorbar(label='$V_g$ (km/s)')


                if traj.orbit.ra_g is not None:
                    
                    # Plot original radiant
                    m.scatter(traj.orbit.ra_g, traj.orbit.dec_g, s=20, facecolors='none', edgecolors='r')


                if traj_best.orbit.ra_g is not None:
                    
                    # Plot MC best radiant
                    m.scatter(traj_best.orbit.ra_g, traj_best.orbit.dec_g, s=20, facecolors='none', edgecolors='g')



            elif plt_flag == 'time_res':

                timing_res_list_ms = 1000*timing_res_list

                v_min = np.min(timing_res_list_ms)
                v_max = np.max(timing_res_list_ms)

                # Determine the limits of the colorbar if there are more points
                if len(timing_res_list) > 4:

                    v_max = np.median(timing_res_list_ms) + 2*np.std(timing_res_list_ms)


                # Plot all MC radiants (length fit offsets)
                m.scatter(ra_g_list, dec_g_list, c=timing_res_list_ms, s=2, vmin=v_min, vmax=v_max)

                m.colorbar(label='Time residuals (ms)')


                # Plot original radiant
                m.scatter(traj.orbit.ra_g, traj.orbit.dec_g, s=20, facecolors='none', edgecolors='r')

                # Plot MC best radiant
                m.scatter(traj_best.orbit.ra_g, traj_best.orbit.dec_g, s=20, facecolors='none', edgecolors='g')



            plt.title('Monte Carlo - geocentric radiant')
            # plt.xlabel('$\\alpha_g (\\degree)$')
            # plt.ylabel('$\\delta_g (\\degree)$')

            # plt.tight_layout()

            if traj.save_results:
                savePlot(plt, traj.file_name + '_monte_carlo_eq_' + plt_flag + '.' + traj.plot_file_type, \
                    output_dir=traj.output_dir)


            if traj.show_plots:
                plt.show()

            else:
                plt.clf()
                plt.close()

    ##########################################################################################################



    ### PLOT ORBITAL ELEMENTS SPREAD ###
    ##########################################################################################################

    if (traj.orbit is not None) and plot_results:

        a_list = np.array([traj_temp.orbit.a for traj_temp in mc_results])
        incl_list = np.array([traj_temp.orbit.i for traj_temp in mc_results])
        e_list = np.array([traj_temp.orbit.e for traj_temp in mc_results])
        peri_list = np.array([traj_temp.orbit.peri for traj_temp in mc_results])
        q_list = np.array([traj_temp.orbit.q for traj_temp in mc_results])

        fig = plt.figure()

        ax1 = fig.add_subplot(2, 2, 1)
        ax2 = fig.add_subplot(2, 2, 2, sharey=ax1)
        ax3 = fig.add_subplot(2, 2, 3)
        ax4 = fig.add_subplot(2, 2, 4, sharey=ax3)

        # Compute the number of bins
        nbins = int(np.ceil(np.sqrt(len(a_list))))
        if nbins < 10:
            nbins = 10

        # Semimajor axis vs. inclination
        ax1.hist2d(a_list, np.degrees(incl_list), bins=nbins)
        ax1.set_xlabel('a (AU)')
        ax1.set_ylabel('Inclination (deg)')
        plt.setp(ax1.get_xticklabels(), rotation=30, horizontalalignment='right')
        #ax1.get_xaxis().get_major_formatter().set_useOffset(False)
        ax1.ticklabel_format(useOffset=False)

        # Plot the first solution and the MC solution
        if traj.orbit.a is not None:
            ax1.scatter(traj.orbit.a, np.degrees(traj.orbit.i), c='r', linewidth=1, edgecolors='w')

        if traj_best.orbit.a is not None:
            ax1.scatter(traj_best.orbit.a, np.degrees(traj_best.orbit.i), c='g', linewidth=1, edgecolors='w')



        # Plot argument of perihelion vs. inclination
        ax2.hist2d(np.degrees(peri_list), np.degrees(incl_list), bins=nbins)
        ax2.set_xlabel('peri (deg)')
        plt.setp(ax2.get_xticklabels(), rotation=30, horizontalalignment='right')
        #ax2.get_xaxis().get_major_formatter().set_useOffset(False)
        ax2.ticklabel_format(useOffset=False)

        # Plot the first solution and the MC solution
        if traj.orbit.peri is not None:
            ax2.scatter(np.degrees(traj.orbit.peri), np.degrees(traj.orbit.i), c='r', linewidth=1, \
                edgecolors='w')

        if traj_best.orbit.peri is not None:
            ax2.scatter(np.degrees(traj_best.orbit.peri), np.degrees(traj_best.orbit.i), c='g', linewidth=1, \
                edgecolors='w')

        ax2.tick_params(
            axis='y',          # changes apply to the y-axis
            which='both',      # both major and minor ticks are affected
            left='off',        # ticks along the left edge are off
            labelleft='off')   # labels along the left edge are off


        # Plot eccentricity vs. perihelion distance
        ax3.hist2d(e_list, q_list, bins=nbins)
        ax3.set_xlabel('Eccentricity')
        ax3.set_ylabel('q (AU)')
        plt.setp(ax3.get_xticklabels(), rotation=30, horizontalalignment='right')
        #ax3.get_xaxis().get_major_formatter().set_useOffset(False)
        ax3.ticklabel_format(useOffset=False)

        # Plot the first solution and the MC solution
        if traj.orbit.e is not None:
            ax3.scatter(traj.orbit.e, traj.orbit.q, c='r', linewidth=1, edgecolors='w')

        if traj_best.orbit.e is not None:
            ax3.scatter(traj_best.orbit.e, traj_best.orbit.q, c='g', linewidth=1, edgecolors='w')

        # Plot argument of perihelion vs. perihelion distance
        ax4.hist2d(np.degrees(peri_list), q_list, bins=nbins)
        ax4.set_xlabel('peri (deg)')
        plt.setp(ax4.get_xticklabels(), rotation=30, horizontalalignment='right')
        #ax4.get_xaxis().get_major_formatter().set_useOffset(False)
        ax4.ticklabel_format(useOffset=False)

        # Plot the first solution and the MC solution
        if traj.orbit.peri is not None:
            ax4.scatter(np.degrees(traj.orbit.peri), traj.orbit.q, c='r', linewidth=1, edgecolors='w')

        if traj_best.orbit.peri is not None:
            ax4.scatter(np.degrees(traj_best.orbit.peri), traj_best.orbit.q, c='g', linewidth=1, \
                edgecolors='w')
            

        ax4.tick_params(
            axis='y',          # changes apply to the y-axis
            which='both',      # both major and minor ticks are affected
            left='off',        # ticks along the left edge are off
            labelleft='off')   # labels along the left edge are off
        

        plt.tight_layout()
        plt.subplots_adjust(wspace=0)


        if traj.save_results:
            savePlot(plt, traj.file_name + '_monte_carlo_orbit_elems.' + traj.plot_file_type, 
                output_dir=traj.output_dir)


        if traj.show_plots:
            plt.show()

        else:
            plt.clf()
            plt.close()

    ##########################################################################################################


    return traj_best, uncertainties


def copyUncertainties(traj_source, traj_target, copy_mc_traj_instances=False):
    """ Copy uncertainties from one trajectory to the other. 
    
    Arguments:
        traj_source: [Trajectory object] Trajectory object with uncertainties.
        traj_target: [Trajectory object] Trajectory object to which uncertainties will be copied.

    Keyword arguments:
        copy_mc_traj_instances: [bool] Copy all trajectory instances generated during the MC procedure.
            This will make the trajectory pickle file very large. False by default.

    Return:
        traj_target: [Trajectory object] Target trajectory object with copied uncertainties.
    """

    # Copy covariance matrices
    traj_target.orbit_cov, traj_target.state_vect_cov = copy.deepcopy(traj_source.orbit_cov), \
        copy.deepcopy(traj_source.state_vect_cov)

    # Copy uncertainties
    traj_target.uncertainties = copy.deepcopy(traj_source.uncertainties)

    # Handle individual trajectory instances
    if not copy_mc_traj_instances:
        if traj_target.uncertainties is not None:
            del traj_target.uncertainties.mc_traj_list
            traj_target.uncertainties.mc_traj_list = []


    return traj_target




@njit
def applyGravityDrop(eci_coord, t, r0, gravity_factor, vz):
    """ Given the ECI position of the meteor and the duration of flight, this function calculates the
        drop caused by gravity and returns ECI coordinates of the meteor corrected for gravity drop. As
        gravitational acceleration changes with height, the rate of drop changes too. We assumed that the vertical
        component of the meteor's velocity is constant to derive the modified drop equation.

    Arguments:
        eci_coord: [ndarray] (x, y, z) ECI coordinates of the meteor at the given time t (meters).
        t: [float] Time of meteor since the beginning of the trajectory.
        r0: [float] Distance from the centre of the Earth of the beginning of the meteor.
        gravity_factor: [float] Factor by which the gravity drop will be multiplied.
        vz: [float] Vertical component of the meteor's velocity.

    """

    # Define the mass of the Earth
    earth_mass = 5.9722e24 # kg

    # Determing the sign of the initial time
    time_sign = np.sign(t)

    # The derived drop function does not work for small vz's, thus the classical drop function is used
    if abs(vz) < 100:

        # Make sure r0 is not 0
        if r0 == 0:
            r0 = 1e-10

        # Calculate gravitational acceleration at given ECI coordinates
        g = G*earth_mass/r0**2

        # Calculate the amount of gravity drop from a straight trajectory
        drop = time_sign*(1.0/2)*g*t**2


    else:

        if r0 == 0:
            r0 = 1e-10

        # Compute the denominator to check it's not 0
        denominator = r0 + vz*t
        if denominator == 0:
            denominator = 1e-10

        # Compute the drop using a drop model with a constant vertical velocity
        drop = time_sign*(G*earth_mass/vz**2)*(r0/denominator + np.log(denominator/r0) - 1)
    

    # Apply gravity drop to ECI coordinates
    return eci_coord - gravity_factor*drop*vectNorm(eci_coord)



def generateTrajectoryID(traj):
    """ Given trajectory parameters, generate a unique trajectory ID. 
    
    Arguments:
        traj: [Trajectory object]

    Return:
        traj_id: [str] Trajectory ID in the YYYYMMDDHHMMSS_#hash format.

    """

    # Get the timestamp
    timestamp = jd2Date(traj.jdt_ref, dt_obj=True).strftime("%Y%m%d%H%M%S")

    # Serialize the measurements and stick them into the hashing function
    hashable_string = "{:.10f}".format(traj.jdt_ref) + str(traj.jdt_ref) + str(traj.rbeg_lat) \
        + str(traj.rbeg_lon) + str(traj.rbeg_ele) + str(traj.rend_lat) + str(traj.rend_lon) \
        + str(traj.rend_ele)

    # Make an MD5 hash and only take the first 5 characters
    hasher = hashlib.md5(hashable_string.encode())
    hash_str = base64.urlsafe_b64encode(hasher.digest()).decode()[:5]
    hash_str = hash_str.replace(";", "0").replace(",", '1').replace("_", '2').replace("-", '3')

    traj_id = timestamp + "_" + hash_str

    return traj_id


def addTrajectoryID(traj):
    """ Checks if the trajectory ID is present or not, and add it if it's missing. """

    if (traj.traj_id is None) or (traj.traj_id == "None"):
        traj.traj_id = generateTrajectoryID(traj)

    return traj





class Trajectory(object):
    """ Meteor trajectory solver designed at the University of Western Ontario.

    The solver makes a first estimate using the Ceplecha (1987) plane intersection approach, then refines the 
    solution my miniming the angles between the observed lines of sight and the radiant line. The best 
    solution is found by adding noise to original measurements and doing Monte Carlo runs to find the 
    trajectory whose deceleratioins and velocity profiles match the best, as seen from individual stations.
    The initial velocity is estimated from time vs. length by iteratively fitting a line to it and choosing
    the solution with the lowest standard deviation, which should correspond to the part of the trajectory 
    before the meteor stared to decelerate.
    """


    def __init__(self, jdt_ref, output_dir='.', max_toffset=None, meastype=4, verbose=True, v_init_part=None,\
        v_init_ht=None, estimate_timing_vel=True, monte_carlo=True, mc_runs=None, mc_pick_multiplier=1, \
        mc_noise_std=1.0, geometric_uncert=False, filter_picks=True, calc_orbit=True, show_plots=True, \
        show_jacchia=False, save_results=True, gravity_correction=True, gravity_factor=1.0, \
<<<<<<< HEAD
        plot_all_spatial_residuals=False, plot_file_type='png', traj_id=None, reject_n_sigma_outliers=3, \
        mc_cores=None, fixed_times=None, enable_OSM_plot=False):
=======
        plot_all_spatial_residuals=False, plot_file_type='png', traj_id=None, reject_n_sigma_outliers=3, 
        mc_cores=None, fixed_times=None, mc_runs_max=None):
>>>>>>> 32da1a11
        """ Init the Ceplecha trajectory solver.

        Arguments:
            jdt_ref: [float] reference Julian date for the measurements. Add provided times should be given
                relative to this number. This is user selectable and can be the time of the first camera, or 
                the first measurement, or some average time for the meteor, but should be close to the time of 
                the meteor. This same reference date/time will be used on all camera measurements for the 
                purposes of computing local sidereal time and making geocentric coordinate transformations, 
                thus it is good that this time corresponds to the beginning of the meteor.

        Keyword arguments:
            output_dir: [str] Path to the output directory where the Trajectory report and 'pickled' object
                will be stored.
            max_toffset: [float] Maximum allowed time offset between cameras in seconds (default 1 second).
            meastype: [float] Flag indicating the type of angle measurements the user is providing for meas1 
                and meas2 below. The following are all in radians:
                        1 = Right Ascension for meas1, declination for meas2, NOTE: epoch of date, NOT J2000!
                        2 = Azimuth +east of due north for meas1, Elevation angle above the horizon for meas2
                        3 = Azimuth +west of due south for meas1, Zenith angle for meas2
                        4 = Azimuth +north of due east for meas1, Zenith angle for meas2
            verbose: [bool] Print out the results and status messages, True by default.
            v_init_part: [float] Fixed part from the beginning of the meteor on which the automated initial
                velocity estimation using the sliding fit will start. Default is 0.25 (25%), but for noisier 
                data this might be bumped up to 0.5.
            v_init_ht: [float] If given, the initial velocity will be estimated as the average velocity
                above the given height in kilometers using data from all stations. None by default, in which
                case the initial velocity will be estimated using the automated siliding fit.
            estimate_timing_vel: [bool/str] Try to estimate the difference in timing and velocity. True by  
                default. A string with the list of fixed time offsets can also be given, e.g. 
                "CA001A":0.42,"CA0005":-0.3.
            monte_carlo: [bool] Runs Monte Carlo estimation of uncertainties. True by default.
            mc_runs: [int] Number of Monte Carlo runs. The default value is the number of observed points.
            mc_pick_multiplier: [int] Number of MC samples that will be taken for every point. 1 by default.
            mc_noise_std: [float] Number of standard deviations of measurement noise to add during Monte
                Carlo estimation.
            geometric_uncert: [bool] If True, all MC runs will be taken to estimate the uncertainty, not just
                the ones with the better cost function value than the pure geometric solution. Use this when
                the lag is not reliable. False by default.
            filter_picks: [bool] If True (default), picks which deviate more than 3 sigma in angular residuals
                will be removed, and the trajectory will be recalculated.
            calc_orbit: [bool] If True, the orbit is calculates as well. True by default
            show_plots: [bool] Show plots of residuals, velocity, lag, meteor position. True by default.
            show_jacchia: [bool] Show the Jacchia fit on the plot with meteor dynamics. False by default.
            save_results: [bool] Save results of trajectory estimation to disk. True by default.
            gravity_correction: [bool] Apply the gravity drop when estimating trajectories. True by default.
            gravity_factor: [flat] Gravity correction factor. 1.0 by default (full correction). 
                Can be between 0 - 1. Lower values used for lift compensation.
            plot_all_spatial_residuals: [bool] Plot all spatial residuals on one plot (one vs. time, and
                the other vs. length). False by default.
            plot_file_type: [str] File extansion of the plot image. 'png' by default, can be 'pdf', 'eps', ...
            traj_id: [str] Trajectory solution identifier. None by default.
            reject_n_sigma_outliers: [float] Reject angular outliers that are n sigma outside the fit.
                This value is 3 (sigma) by default.
            mc_cores: [int] Number of CPU cores to use for Monte Carlo parallell processing. None by default,
                which means that all cores will be used.
            fixed_times: [dict] Dictionary of fixed times for each station. None by default, meaning that
                all stations will be estimated. Only used if estimate_timing_vel is True.
            mc_runs_max: [int] Maximum number of Monte Carlo runs. None by default, which will limit the runs
                to 10x req_num.

        """

        # All time data must be given relative to this Julian date
        self.jdt_ref = jdt_ref

        # Measurement type
        self.meastype = meastype

        # Directory where the trajectory estimation results will be saved
        self.output_dir = output_dir

        # Maximum time offset between cameras
        if max_toffset is None:
            max_toffset = 1.0
        self.max_toffset = max_toffset

        # If verbose True, results and status messages will be printed out, otherwise they will be supressed
        self.verbose = verbose

        # Fixed part from the beginning of the meteor on which the initial velocity estimation using the 
        #   sliding fit will start
        if v_init_part is None:
            v_init_part = 0.25
        self.v_init_part = v_init_part

        # (Optional) Height in kilometers above which points will be taken for estimating the initial
        #   velocity (linear fit)
        self.v_init_ht = v_init_ht

        # Estimating the difference in timing between stations, and the initial velocity if this flag is True
        self.fixed_time_offsets = {}
        if isinstance(estimate_timing_vel, str):

            # If a list of fixed timing offsets was given, parse it into a dictionary
            for entry in estimate_timing_vel.split(','):
                station, offset = entry.split(":")
                self.fixed_time_offsets[station] = float(offset)

            print("Fixed timing given:", self.fixed_time_offsets)

            self.estimate_timing_vel = False

        elif isinstance(estimate_timing_vel, bool):
            self.estimate_timing_vel = estimate_timing_vel
        else:
            self.estimate_timing_vel = True


        # Extract the fixed times from the fixed time offsets
        self.fixed_times = fixed_times
        if isinstance(estimate_timing_vel, bool) and isinstance(self.fixed_times, str):

            if estimate_timing_vel:

                self.fixed_time_offsets = {}

                for entry in self.fixed_times.split(','):
                    station, offset = entry.split(":")
                    self.fixed_time_offsets[station] = float(offset)


        # Running Monte Carlo simulations to estimate uncertainties
        self.monte_carlo = monte_carlo

        # Number of Monte Carlo runs
        self.mc_runs = mc_runs

        # Maximum number of Monte Carlo runs, in case the MC runs have to be repeated many times
        self.mc_runs_max = mc_runs_max

        # Number of MC samples that will be taken for every point
        self.mc_pick_multiplier = mc_pick_multiplier

        # Standard deviatons of measurement noise to add during Monte Carlo runs
        self.mc_noise_std = mc_noise_std

        # Enable OSM plot if required
        self.enable_OSM_plot = enable_OSM_plot         

        # If True, pure geometric uncertainties will be computed and culling of solutions based on cost
        #   function value will not be done
        self.geometric_uncert = geometric_uncert

        # Filter bad picks (ones that deviate more than 3 sigma in angular residuals) if this flag is True
        self.filter_picks = filter_picks

        # Calculate orbit if True
        self.calc_orbit = calc_orbit

        # If True, plots will be shown on screen when the trajectory estimation is done
        self.show_plots = show_plots

        # Show Jacchia fit on dynamics plots
        self.show_jacchia = show_jacchia

        # Save results to disk if true
        self.save_results = save_results

        # Apply the correction for gravity when estimating the trajectory
        self.gravity_correction = gravity_correction

        # Gravity correction factor, limit to 0 - 1
        self.gravity_factor = gravity_factor

        if self.gravity_factor < 0:
            self.gravity_factor = 0
        elif self.gravity_factor > 1:
            self.gravity_factor = 1

        # Plot all spatial residuals on one plot
        self.plot_all_spatial_residuals = plot_all_spatial_residuals

        # Image file type for the plot
        self.plot_file_type = plot_file_type

        # Trajectory solution identifier
        self.traj_id = str(traj_id)

        # n sigma outlier rejection
        self.reject_n_sigma_outliers = reject_n_sigma_outliers

        # Number of CPU cores to be used for MC
        self.mc_cores = mc_cores

        ######################################################################################################


        # Construct a file name for this event
        self.generateFileName()

        # Counts from how many observations are given from the beginning (start from 1)
        # NOTE: This should not the used as the number of observations, use len(traj.observations) instead!
        self.meas_count = 1

        # List of observations
        self.observations = []

        # Minimization status - if True if LoS angle minimization is successfull, False otherwise
        self.los_mini_status = False

        # Index of the station with the reference time
        self.t_ref_station = 0

        # Final estimate of timing offsets between stations
        self.time_diffs_final = None

        # List of plane intersections
        self.intersection_list = None

        # Coordinates of the first point
        self.rbeg_lat = None
        self.rbeg_lon = None
        self.rbeg_ele = None
        self.rbeg_ele_wgs84 = None
        self.rbeg_jd = None

        # Coordinates of the end point
        self.rend_lat = None
        self.rend_lon = None
        self.rend_ele = None
        self.rend_ele_wgs84 = None
        self.rend_jd = None

        # Coordinates of the lowest point (used for grazers)
        self.htmin_lat = None
        self.htmin_lon = None
        self.htmin_ele = None
        self.htmin_ele_wgs84 = None
        self.htmin_jd = None


        # Intersecting planes state vector
        self.state_vect = None

        # Angles (radians) between the trajectory and the station, looking from the state vector determined
        #   by intersecting planes
        self.incident_angles = []

        # Initial state vector (minimization)
        self.state_vect_mini = None

        # Radiant in ECi and equatorial coordinatrs (minimiziation)
        self.radiant_eci_mini = None
        self.radiant_eq_mini = None

        # Calculated initial velocity
        self.v_init = None

        # V0z (vertical component of the initial velocity)
        self.v0z = None

        # Calculated average velocity
        self.v_avg = None

        # Status of timing minimization
        self.timing_minimization_successful = False

        # Fit to the best portion of time vs. length
        self.velocity_fit = None

        # Jacchia fit parameters for all observations combined
        self.jacchia_fit = None

        # Cost function value of the time vs. state vector distance fit
        self.timing_res = None

        # Standard deviation of all time differences between individual stations
        self.timing_stddev = -1.0

        # Average position of the meteor
        self.state_vect_avg = None

        # Average JD of the meteor
        self.jd_avg = None

        # Orbit object which contains orbital parameters
        self.orbit = None

        # Uncertainties calculated using Monte Carlo
        self.uncertainties = None
        self.uncertanties = self.uncertainties

        # Orbital covariance matrix (angles in degrees)
        self.orbit_cov = None

        # Initial state vector covariance matrix
        self.state_vect_cov = None



    def generateFileName(self):
        """ Generate a file name for saving results using the reference julian date. """

        self.file_name = jd2Date(self.jdt_ref, dt_obj=True).strftime('%Y%m%d_%H%M%S')


    def infillTrajectory(self, meas1, meas2, time_data, lat, lon, ele, station_id=None, excluded_time=None,
        ignore_list=None, magnitudes=None, fov_beg=None, fov_end=None, obs_id=None, comment=''):
        """ Initialize a set of measurements for a given station. 
    
        Arguments:
            meas1: [list or ndarray] First measurement array (azimuth or R.A., depending on meastype, see 
                meastype documentation for more information). Measurements should be given in radians.
            meas2: [list or ndarray] Second measurement array (altitude, zenith angle or declination, 
                depending on meastype, see meastype documentation for more information), in radians.
            time_data: [list or ndarray] Time in seconds from the reference Julian date.
            lat: [float] WGS84 latitude +N of station in radians.
            lon: [float] WGS84 longitude +E of station in radians.
            ele: [float] EGS96 geoidal elevation of station in meters (not the height above the WGS84 
                ellipsoid!).

        Keyword arguments:
            station_id: [str] Identification of the station. None by default.
            excluded_time: [list] A range of minimum and maximum observation time which should be excluded 
                from the optimization because the measurements are missing in that portion of the time.
            ignore_list: [list or ndarray] A list of 0s and 1s which should be of the equal length as 
                the input data. If a particular data point is to be ignored, number 1 should be put,
                otherwise (if the point should be used) 0 should be used. E.g. the this should could look
                like this: [0, 0, 0, 1, 1, 0, 0], which would mean that the fourth and the fifth points
                will be ignored in trajectory estimation.
            magnitudes: [list] A list of apparent magnitudes of the meteor. None by default.
            fov_beg: [bool] True if the meteor began inside the FOV, False otherwise. None by default.
            fov_end: [bool] True if the meteor ended inside the FOV, False otherwise. None by default.
            obs_id: [int] Unique ID of the observation. This is to differentiate different observations from
                the same station.
            comment: [str] A comment about the observations. May be used to store RMS FF file number on which
                the meteor was observed.
        Return:
            None
        """

        # If station ID was not given, assign it a name
        if station_id is None:
            station_id = self.meas_count

        # If the station id already exists, add a suffix _2, _3, etc.
        if str(station_id) in [str(x.station_id) for x in self.observations]:

            # Find if there are already stations with suffixes
            suffixes = []
            for obs in self.observations:
                if obs.station_id.startswith(str(station_id) + '_'):
                    suffixes.append(int(obs.station_id.split('_')[-1]))

            # If there are no suffixes, add _2
            if len(suffixes) == 0:
                station_id = str(station_id) + '_2'

            # If there are suffixes, add the next one
            else:
                station_id = str(station_id) + '_' + str(np.max(suffixes) + 1)


        # If obs_id was not given, assign it
        if obs_id is None:
            obs_id = self.meas_count


        # Convert measuremet lists to numpy arrays
        meas1 = np.array(meas1)
        meas2 = np.array(meas2)
        time_data = np.array(time_data)

        # Add a fixed offset to time data if given
        if str(station_id) in self.fixed_time_offsets:
            time_data += self.fixed_time_offsets[str(station_id)]

        # Skip the observation if all points were ignored
        if ignore_list is not None:
            if np.all(ignore_list):
                print('All points from station {:s} are ignored, not using this station in the solution!'.format(station_id))


        # Init a new structure which will contain the observed data from the given site
        obs = ObservedPoints(self.jdt_ref, meas1, meas2, time_data, lat, lon, ele, station_id=station_id, \
            meastype=self.meastype, excluded_time=excluded_time, ignore_list=ignore_list, \
            magnitudes=magnitudes, fov_beg=fov_beg, fov_end=fov_end, obs_id=obs_id, comment=comment)
            
        # Add observations to the total observations list
        self.observations.append(obs)

        self.meas_count += 1


    def infillWithObs(self, obs, meastype=None):
        """ Infill the trajectory with already initialized ObservedPoints object. 
    
        Arguments:
            obs: [ObservedPoints] Instance of ObservedPoints.

        Keyword arguments:
            meastype: [int] Measurement type. If not given, it will be read from the trajectory object.
        """

        if meastype is None:
            meas1 = obs.meas1
            meas2 = obs.meas2


        # If inputs were RA and Dec
        elif meastype == 1:
            meas1 = obs.ra_data
            meas2 = obs.dec_data

        # If inputs were azimuth +east of due north, and elevation angle
        elif meastype == 2:
            meas1 = obs.azim_data
            meas2 = obs.elev_data


        # If inputs were azimuth +west of due south, and zenith angle
        elif meastype == 3:

            meas1 = (obs.azim_data + np.pi)%(2*np.pi)
            meas2 = np.pi/2.0 - obs.elev_data

        # If input were azimuth +north of due east, and zenith angle
        elif meastype == 4:

            meas1 = (np.pi/2.0 - obs.azim_data)%(2*np.pi)
            meas2 = np.pi/2.0 - obs.elev_data


        ### PRESERVE COMPATBILITY WITH OLD obs OBJECTS ###

        # Check if the observation had any excluded points
        if hasattr(obs, 'excluded_time'):
            excluded_time = obs.excluded_time
        else:
            excluded_time = None

        # Check if it has the ignore list argument
        if hasattr(obs, 'ignore_list'):
            ignore_list = obs.ignore_list

            # If the ignore list differens in length from time data, reinit
            if len(ignore_list) != len(obs.time_data):
                ignore_list = np.zeros(len(obs.time_data), dtype=np.uint8)

        else:
            ignore_list = np.zeros(len(obs.time_data), dtype=np.uint8)

        # Check for apparent magnitudes
        if hasattr(obs, 'magnitudes'):
            magnitudes = obs.magnitudes

        else:
            magnitudes = None

        # Check if the observation object has FOV beg/end flags
        if not hasattr(obs, 'fov_beg'):
            obs.fov_beg = None
        if not hasattr(obs, 'fov_end'):
            obs.fov_end = None

        # Check if the observation object has obs_id argument
        if not hasattr(obs, 'obs_id'):
            obs.obs_id = None

        # Check if the observation object as the comment entry
        if not hasattr(obs, 'comment'):
            obs.comment = ''

        ### ###


        self.infillTrajectory(meas1, meas2, obs.time_data, obs.lat, obs.lon, obs.ele, \
            station_id=obs.station_id, excluded_time=excluded_time, ignore_list=ignore_list, \
            magnitudes=magnitudes, fov_beg=obs.fov_beg, fov_end=obs.fov_end, obs_id=obs.obs_id, \
            comment=obs.comment)



    def calcAllResiduals(self, state_vect, radiant_eci, observations):
        """ Calculate horizontal and vertical residuals for all observed points. 
            
            The residuals are calculated from the closest point on the line of sight to the point of the 
            radiant line.

        Arguments:
            state_vect: [ndarray] (x, y, z) ECI coordinates of the initial state vector (meters).
            radiant_eci: [ndarray] (x, y, z) components of the unit radiant direction vector.
            observations: [list] A list of ObservationPoints objects which hold measurements from individual
                stations.

        """

        # Go though observations from all stations
        for obs in observations:

            # Init empty lists for residuals
            obs.h_residuals = []
            obs.v_residuals = []

            # Go through all individual position measurement from each site
            for t, jd, stat, meas in zip(obs.time_data, obs.JD_data, obs.stat_eci_los, obs.meas_eci_los):

                # Calculate horizontal and vertical residuals
                hres, vres = calcSpatialResidual(self.jdt_ref, jd, state_vect, radiant_eci, stat, meas, \
                    gravity=self.gravity_correction, gravity_factor=self.gravity_factor, v0z=self.v0z)

                # Add residuals to the residual list
                obs.h_residuals.append(hres)
                obs.v_residuals.append(vres)

            # Convert residual lists to numpy arrays
            obs.h_residuals = np.array(obs.h_residuals)
            obs.v_residuals = np.array(obs.v_residuals)

            # Calculate RMSD of both residuals
            obs.h_res_rms = RMSD(obs.h_residuals[obs.ignore_list == 0])
            obs.v_res_rms = RMSD(obs.v_residuals[obs.ignore_list == 0])


            # Calculate the angular residuals from the radiant line, with the gravity drop taken care of
            obs.ang_res = angleBetweenSphericalCoords(obs.elev_data, obs.azim_data, obs.model_elev, \
                obs.model_azim)


            # Calculate the standard deviaton of angular residuals in radians, taking the ignored points into
            #   account
            if not obs.ignore_station:
                obs.ang_res_std = RMSD(obs.ang_res[obs.ignore_list == 0])

            else:
                # Compute RMSD for all points if the station is ignored
                obs.ang_res_std = RMSD(obs.ang_res)



    def calcVelocity(self, state_vect, radiant_eci, observations, weights, calc_res=False):
        """ Calculates point to point velocity for the given solution, as well as the average velocity 
            including all previous points up to the given point.


        Arguments:
            state_vect: [ndarray] (x, y, z) ECI coordinates of the initial state vector (meters).
            radiant_eci: [ndarray] (x, y, z) components of the unit radiant direction vector.
            observations: [list] A list of ObservationPoints objects which hold measurements from individual
                stations.
            weights: [list] A list of statistical weights for every station.

        Keyword arguments:
            calc_res: [bool] If True, the cost of lag residuals will be calculated. The timing offsets first 
                need to be calculated for this to work.

        """


        # Go through observations from all stations
        for obs in observations:

            # List of distances from the first trajectory point on the radiant line
            first_pt_distances = []

            # List of distances from the state vector
            state_vect_dist = []

            # Go through all individual position measurement from each site
            for i, (stat, meas) in enumerate(zip(obs.stat_eci_los, obs.meas_eci_los)):

                # Calculate closest points of approach (observed line of sight to radiant line)
                obs_cpa, rad_cpa, d = findClosestPoints(stat, meas, state_vect, radiant_eci)

                # Take the position of the first point as the reference point
                if i == 0:
                    ref_point = np.copy(rad_cpa)

                # Calculate the distance from the first observed point to the projected point on the radiant line
                dist = vectMag(ref_point - rad_cpa)
                
                first_pt_distances.append(dist)

                # Distance from the state vector to the projected point on the radiant line
                state_vect_dist.append(vectMag(state_vect - rad_cpa))


            # Convert the distances (length along the trail) into a numpy array
            obs.length = np.array(first_pt_distances)
            obs.state_vect_dist = np.array(state_vect_dist)


            ### Calculate average velocity including all points up to the given point ###
            velocities_prev_point = []
            for i, (t, l) in enumerate(zip(obs.time_data, obs.length)):

                # For the first 4 points compute the velocity using the first 4 points
                if i < 4:
                    time_part = obs.time_data[:4]
                    len_part = obs.length[:4]

                # Otherwise include all points up to the current point
                else:
                    time_part = obs.time_data[: i+1]
                    len_part = obs.length[: i+1]

                # If there are NaNs or infs, drop them
                filter_mask = np.logical_not(np.isnan(time_part) | np.isinf(time_part) | np.isnan(len_part) \
                    | np.isinf(len_part))

                time_part = time_part[filter_mask]
                len_part = len_part[filter_mask]

                if len(time_part) > 1:

                    # Fit a line through time vs. length data
                    try:
                        popt, _ = scipy.optimize.curve_fit(lineFunc, time_part, len_part)

                    # Check for this fit error, which happens extrememly rarely:
                    # RuntimeError: Optimal parameters not found: gtol=0.000000 is too small, func(x) is 
                    # orthogonal to the columns of the Jacobian to machine precision.
                    except RuntimeError:
                        print("A velocity fit failed with a RuntimeError, skipping this iteration.")
                        popt = [np.nan]

                    velocities_prev_point.append(popt[0])

                else:

                    # If there are no good points to estimate the velocity on, use NaN
                    velocities_prev_point.append(np.nan)



            obs.velocities_prev_point = np.array(velocities_prev_point)


            ### ###

            ### Length vs. time

            # plt.plot(obs.state_vect_dist, obs.time_data, marker='x', label=str(obs.station_id), zorder=3)

            ##########

            ### Calculate point to point velocities ###

            # Shift the radiant distances one element down (for difference calculation)
            dists_shifted = np.r_[0, obs.length][:-1]

            # Calculate distance differences from point to point (first is always 0)
            dists_diffs = obs.length - dists_shifted

            # Shift the time one element down (for difference calculation)
            time_shifted = np.r_[0, obs.time_data][:-1]

            # Calculate the time differences from point to point
            time_diffs = obs.time_data - time_shifted

            # Replace zeros in time by machine precision value to avoid division by zero errors
            time_diffs[time_diffs == 0] = np.finfo(np.float64).eps

            # Calculate velocity for every point
            obs.velocities = dists_diffs/time_diffs

            ### ###


        # plt.ylabel('Time (s)')
        # plt.xlabel('Distance from state vector (m)')

        # plt.gca().invert_yaxis()

        # plt.legend()
        # plt.grid()
        # plt.savefig('mc_time_offsets.' + self.plot_file_type, dpi=300)
        # plt.show()



        if calc_res:

            # Because the timing offsets have already been applied, the timing offsets are 0
            zero_timing_res = np.zeros(len(self.observations))

            # Calculate the timing offset between the meteor time vs. length
            
            if self.timing_res is None:
                self.timing_res = timingResiduals(zero_timing_res, self.observations, self.stations_time_dict, 
                                                  weights=weights)

            self.timing_stddev = timingResiduals(zero_timing_res, self.observations, self.stations_time_dict, 
                                                 weights=weights, ret_stddev=True)


    def calcAvgVelocityAboveHt(self, observations, bottom_ht, weights):
        """ Calculate the average velocity of all points above a given height.

        Arguments:
            observations: [list] A list of ObservationPoints objects which hold measurements from individual
                stations.
            bottom_ht: [float] Height above which points will be used to compute the average velocity (m).
            weights: [list] A list of statistical weights for every station.
    
        Return:
            (v_ht_avg, intercept): 
                v_ht_avg: [float] Average velocity above the given height (m/s).
                intercept: [float] Fit intercept (m).
        """

        # Maker sure weight values are OK
        weights = checkWeights(observations, weights)

        # Construct arrays of times vs. distance from state vector

        all_times = []
        all_state_vect_dists = []
        all_inv_weights = []

        for obs, w in zip(observations, weights):

            # Skip ignored stations
            if obs.ignore_station:
                continue


            # Skip stations with weight 0
            if w <= 0:
                continue


            for t, sv_dist, ht, ignore in zip(obs.time_data, obs.state_vect_dist, obs.model_ht, \
                obs.ignore_list):

                # Skip ignored points
                if ignore:
                    continue

                # Skip heights below the given height
                if ht < bottom_ht:
                    continue

                all_times.append(t)
                all_state_vect_dists.append(sv_dist)
                all_inv_weights.append(1.0/w)


        # If there are less than 4 points, don't estimate the initial velocity this way!
        if len(all_times) < 4:
            print('!!! Error, there are less than 4 points for velocity estimation above the given height of {:.2f} km!'.format(bottom_ht/1000))
            print('Using automated velocity estimation with the sliding fit...')
            return None, None

        # Fit a line through the time vs. state vector distance data
        line_params, _ = scipy.optimize.curve_fit(lineFunc, all_times, all_state_vect_dists, \
            sigma=all_inv_weights)

        return line_params



    def calcLag(self, observations, velocity_fit=None):
        """ Calculate lag by fitting a line to the first part of the points and subtracting the line from the 
            length along the trail.

        Arguments:
            observations: [list] A list of ObservationPoints objects which hold measurements from individual
                stations.

        Keyword arguments:
            velocity_fit: [tuple of float] Initial velocity and fit intercept (m/s and m). None by defualt.

        """

        # Go through observations from all stations
        for obs in observations:


            if velocity_fit is None:

                # Fit a line to the first part of the points
                init_part_size = int(self.v_init_part*len(obs.time_data))

                # If the size is smaller than 4 points, take all point
                if init_part_size < 4:
                    init_part_size = len(obs.time_data)

                # Cut the length and time to the first quarter
                quart_length = obs.length[:init_part_size]
                quart_time = obs.time_data[:init_part_size]

                # Fit a line to the data, estimate the velocity
                try:
                    obs.lag_line, _ = scipy.optimize.curve_fit(lineFunc, quart_time, quart_length)

                # Handle this error:
                # RuntimeError: Optimal parameters not found: gtol=0.000000 is too small, func(x) is orthogonal to the columns of
                #   the Jacobian to machine precision.
                except RuntimeError:
                    obs.lag_line = [0, 0]

                # Calculate lag
                obs.lag = obs.length - lineFunc(obs.time_data, *obs.lag_line)

            else:
                
                obs.lag_line = list(velocity_fit)

                # Calculate lag
                obs.lag = obs.state_vect_dist - lineFunc(obs.time_data, *obs.lag_line)


            # Initial velocity is the slope of the fitted line
            obs.v_init = obs.lag_line[0]            



    def fitJacchiaLag(self, observations):
        """ Fit an exponential model proposed by Jacchia (1955) to the lag. """

        # Go through observations from all stations and do a per station fit
        for obs in observations:

            # Initial parameters
            p0 = np.zeros(2)

            try:
                obs.jacchia_fit, _ = scipy.optimize.curve_fit(jacchiaLagFunc, obs.time_data, obs.lag, p0=p0)

            # If the maximum number of iterations have been reached, skip Jacchia fitting
            except RuntimeError:
                obs.jacchia_fit = p0

            # Force the parameters to be positive
            obs.jacchia_fit = np.abs(obs.jacchia_fit)

            if self.verbose:
                print('Jacchia fit params for station:', obs.station_id, ':', obs.jacchia_fit)


        # Get the time and lag points from all sites
        time_all = np.hstack([obs.time_data[obs.ignore_list == 0] for obs in self.observations \
            if not obs.ignore_station])
        lag_all = np.hstack([obs.lag[obs.ignore_list == 0] for obs in self.observations \
            if not obs.ignore_station])
        time_lag = np.c_[time_all, lag_all]

        # Sort by time
        time_lag = time_lag[time_lag[:, 0].argsort()]

        # Unpack all data points sorted by time
        time_all, lag_all = time_lag.T

        # Do a Jacchia function fit on the collective lag
        p0 = np.zeros(2)

        try:
            jacchia_fit, _ = scipy.optimize.curve_fit(jacchiaLagFunc, time_all, lag_all, p0=p0)

        # If the maximum number of iterations have been reached, skip Jacchia fitting
        except RuntimeError:
            jacchia_fit = p0


        return jacchia_fit



    def estimateTimingAndVelocity(self, observations, weights, estimate_timing_vel=True):
        """ Estimates time offsets between the stations by matching time vs. distance from state vector. 
            The initial velocity is calculated by ineratively fitting a line from the beginning to 20% of the 
            total trajectory, and up to the 80% of the total trajectory. The fit with the lowest standard
            deviation is chosen to represent the initial velocity.

        Arguments:
            observations: [list] A list of ObservationPoints objects which hold measurements from individual
                stations.
            weights: [list] A list of statistical weights for every station.

        Keyword arguments:
            estimate_timing_vel: [bool] If True (default), the time differences and the velocity will be 
                estimated, otherwise the velocity will be estimated as the medial velocity.

        Return:
            (fit_success, velocity_fit, v_init_mini, time_diffs, observations): [tuple]
                fit_success: [bool] True if timing minimization was successful, False otherwise.
                velocity_fit: [tuple] (slope, intercept) tuple of a line fit on the time vs. length data.
                v_init_mini: [float] Estimated initial velocity in m/s.
                time_diffs: [ndarray] Estimated time offsets from individual stations.
                observations: [list] A list of ObservationPoints objects which hold measurements from 
                    individual stations. These objects are modified during timing estimations.

        """

        # Take the initial velocity as the median velocity between all sites
        v_init_list = np.array([obs.v_init for obs in observations if obs.v_init is not None])
        v_init = np.median(v_init_list)
        vel_stddev = 0

        # Timing differences which will be calculated
        time_diffs = np.zeros(len(observations))

        if not estimate_timing_vel:
            return True, np.zeros(2), v_init, 0, time_diffs, observations

        # Run timing offset estimation if it needs to be done
        if estimate_timing_vel:


            # Make a dictionary of station IDs and the time offset estimation status
            # - if the time is fixed, a number is given
            # - if the time is to be estimated, True is set
            self.stations_time_dict = collections.OrderedDict()
            station_list = [str(obs.station_id) for obs in observations]
            for obs in observations:
                if str(obs.station_id) in self.fixed_time_offsets:
                    self.stations_time_dict[str(obs.station_id)] = self.fixed_time_offsets[str(obs.station_id)]
                else:
                    self.stations_time_dict[str(obs.station_id)] = True

            # If no fixed times are given, set the station with the longest track as the reference station
            #   (time difference = 0)
            if len(self.fixed_time_offsets) == 0:
                obs_points = [obs.kmeas for obs in observations]
                ref_index = obs_points.index(max(obs_points))
                self.stations_time_dict[station_list[ref_index]] = 0
                
            
            # Generate an initial guess for stations which have no fixed time
            p0 = np.zeros(len([val for val in self.stations_time_dict.values() if val is True]))
            

            if self.verbose:
                print('Initial function evaluation:', timingResiduals(p0, observations, 
                                                                      self.stations_time_dict, 
                                                                      weights=weights))


            # Set bounds for timing to +/- given maximum time offset
            bounds = []
            for i in range(len(p0)):
                bounds.append([-self.max_toffset, self.max_toffset])


            ### Try different methods of optimization until it is successful ##

            # If there are more than 5 stations, use the advanced L-BFGS-B method by default
            if len(self.observations) >= 5:
                methods = [None]
                maxiter_list = [15000]

            else:
                # If there are less than 5, try faster methods first
                methods = ['SLSQP', 'TNC', None]
                maxiter_list = [1000, None, 15000]

            # Try different methods to minimize timing residuals
            for opt_method, maxiter in zip(methods, maxiter_list):

                # Run the minimization of residuals between all stations
                timing_mini = scipy.optimize.minimize(timingResiduals, p0, args=(observations, \
                    self.stations_time_dict, weights), bounds=bounds, method=opt_method, 
                    options={'maxiter': maxiter}, tol=1e-12)

                # Stop trying methods if this one was successful
                if timing_mini.success:

                    # Set the final value of the timing residual
                    self.timing_res = timing_mini.fun

                    if self.verbose:
                        print('Successful timing optimization with', opt_method)
                        print("Final function evaluation:", timing_mini.fun)

                    break

                else:
                    print('Unsuccessful timing optimization with', opt_method)

            ### ###

            if not timing_mini.success:

                print('Timing difference and initial velocity minimization failed with the message:')
                print(timing_mini.message)
                print('Try increasing the range of time offsets!')
                v_init_mini = v_init

                velocity_fit = np.zeros(2)
                vel_stddev = 0
                v_init_mini = 0


        # Check if the velocity should be estimated
        estimate_velocity = False
        timing_minimization_successful = False
        if not estimate_timing_vel:
            estimate_velocity = True
            timing_minimization_successful = True
        else:
            if timing_mini.success:
                estimate_velocity = True
                timing_minimization_successful = True

        # If the minimization was successful, apply the time corrections
        if estimate_velocity:

            stat_count = 0
            for i, obs in enumerate(observations):

                # Check the station timing dictionary to see if the station is fixed
                stat_status = self.stations_time_dict[str(obs.station_id)]

                # If the station has a fixed time offset, read it
                if not isinstance(stat_status, bool):
                    t_diff = stat_status

                # Otherwise read the estimated offset
                else:
                    t_diff = timing_mini.x[stat_count]
                    stat_count += 1


                if self.verbose:
                    print('STATION ' + str(obs.station_id) + ' TIME OFFSET = ' + str(t_diff) + ' s')

                # Skip NaN and inf time offsets
                if np.isnan(t_diff) or np.isinf(t_diff):
                    continue

                # Apply the time shift to original time data
                obs.time_data = obs.time_data + t_diff

                # Apply the time shift to the excluded time
                if obs.excluded_time is not None:
                    obs.excluded_time = [ex_time + t_diff for ex_time in obs.excluded_time]

                # Add the final time difference of the site to the list
                time_diffs[i] = t_diff



            # Add in time and distance points, excluding the ignored points
            times = []
            state_vect_dist = []
            weight_list = []
            for obs, wt in zip(observations, weights):

                # Skip ignored stations
                if obs.ignore_station:
                    continue

                times.append(obs.time_data[obs.ignore_list == 0])
                state_vect_dist.append(obs.state_vect_dist[obs.ignore_list == 0])
                weight_list.append(np.zeros_like(obs.time_data[obs.ignore_list == 0]) + wt)

            times = np.concatenate(times).ravel()
            state_vect_dist = np.concatenate(state_vect_dist).ravel()
            weight_list = np.concatenate(weight_list).ravel()

            # Sort points by time
            time_sort_ind = times.argsort()
            times = times[time_sort_ind]
            state_vect_dist = state_vect_dist[time_sort_ind]
            weight_list = weight_list[time_sort_ind]


            stddev_list = []

            # Calculate the velocity on different initial portions of the trajectory

            # Find the best fit by starting from the first few beginning points
            for part_beg in range(4):

                # Find the best fit on different portions of the trajectory
                for part in np.arange(self.v_init_part, 0.8, 0.05):

                    # Get the index of the end of the first portion of points
                    part_end = int(part*len(times))

                    # Make sure there are at least 4 points per every station
                    if (part_end - part_beg) < 4*numStationsNotIgnored(observations):
                        part_end = part_beg + 4*numStationsNotIgnored(observations)


                    # Make sure the end index is not larger than the meteor
                    if part_end >= len(times):
                        part_end = len(times) - 1


                    # Select only the first part of all points
                    times_part = times[part_beg:part_end]
                    state_vect_dist_part = state_vect_dist[part_beg:part_end]
                    weights_list_path = weight_list[part_beg:part_end]

                    # Fit a line to time vs. state_vect_dist
                    fit_params = scipy.optimize.least_squares(lineFuncLS, [v_init, 1], args=(times_part, \
                        state_vect_dist_part, weights_list_path), loss='soft_l1')
                    velocity_fit = fit_params.x

                    ### Compute the standard deviation of the velocity fit
                    
                    jac = fit_params.jac
                    jac_dot = jac.T.dot(jac)

                    # Make sure the Jacobian matrix is not singular
                    if np.linalg.det(jac_dot) == 0:
                        velocity_stddev = 0
                    else:
                        vel_cov = np.linalg.inv(jac_dot)
                        velocity_stddev = np.sqrt(np.diagonal(vel_cov))[0]

                    ###

                    # Calculate the lag and fit a line to it
                    lag_temp = state_vect_dist - lineFunc(times, *velocity_fit)
                    lag_fit = scipy.optimize.least_squares(lineFuncLS, np.ones(2), args=(times, lag_temp, \
                        weight_list), loss='soft_l1')
                    lag_fit = lag_fit.x

                    # Add the point to the considered list only if the lag has a negative trend, or a trend
                    #   that is not *too* positive, about 100 m per second is the limit
                    if lag_fit[0] <= 100:

                        # Calculate the standard deviation of the line fit and add it to the list of solutions
                        line_stddev = RMSD(state_vect_dist_part - lineFunc(times_part, *velocity_fit), \
                            weights=weights_list_path)
                        stddev_list.append([line_stddev, velocity_fit, velocity_stddev])


            # stddev_arr = np.array([std[0] for std in stddev_list])

            # plt.plot(range(len(stddev_arr)), stddev_arr, label='line')

            # plt.legend()
            # plt.show()



            # If no lags were negative (meaning all fits were bad), use the initially estimated initial 
            # velocity
            if not stddev_list:

                v_init_mini = v_init

                # Redo the lag fit, but with fixed velocity
                vel_intercept, vel_cov = scipy.optimize.curve_fit(lambda x, intercept: lineFunc(x, v_init_mini, \
                    intercept), times, state_vect_dist, p0=[0])

                # Compute the fit standard deviation
                vel_stddev = np.sqrt(np.diagonal(vel_cov))[0]

                # Construct a velocity fit vector
                velocity_fit = [v_init_mini, vel_intercept[0]]


            else:

                # Take the velocity fit with the minimum line standard deviation
                stddev_min_ind = np.argmin([std[0] for std in stddev_list])
                velocity_fit = stddev_list[stddev_min_ind][1]
                vel_stddev = stddev_list[stddev_min_ind][2]

                # Make sure the velocity is positive
                v_init_mini = np.abs(velocity_fit[0])

                # Calculate the lag for every site
                for obs in observations:
                    obs.lag = obs.state_vect_dist - lineFunc(obs.time_data, *velocity_fit)



            if self.verbose:
                print('ESTIMATED Vinit: {:.2f} +/- {:.2f} m/s'.format(v_init_mini, vel_stddev))

            


        return timing_minimization_successful, velocity_fit, v_init_mini, vel_stddev, time_diffs, observations




    def calcLLA(self, state_vect, radiant_eci, observations):
        """ Calculate latitude, longitude and altitude of every point on the observer's line of sight, 
            which is closest to the radiant line.

        Arguments:
            state_vect: [ndarray] (x, y, z) ECI coordinates of the initial state vector (meters).
            radiant_eci: [ndarray] (x, y, z) components of the unit radiant direction vector.
            observations: [list] A list of ObservationPoints objects which hold measurements from individual
                stations.

        """

        ### Compute parameters for gravity drop ###

        # Determine the first time
        t0 = min([obs.time_data[0] for obs in observations])

        # Determine the largest distance from the centre of the Earth and use it as the beginning point
        eci_list = []
        for obs in observations:
        
            # Calculate closest points of approach (observed line of sight to radiant line)
            obs_cpa, rad_cpa, _ = findClosestPoints(obs.stat_eci_los[0], obs.meas_eci_los[0], state_vect, \
                radiant_eci)

            eci_list.append(rad_cpa)

        # Find the largest distance from the centre of the Earth
        max_dist_indx = np.argmax([vectMag(r) for r in eci_list])

        # Get ECI coordinates of the largest distance and the distance itself
        eci0 = eci_list[max_dist_indx]
        r0 = vectMag(eci0)

        
        ### Compute the apparent zenith angle ###
        # Radiant should be calculated from radiant_eci, not state_vect_mini, which is always a near 
        # vertical ##

        # Compute the apparent radiant
        ra_a, dec_a = eci2RaDec(radiant_eci)

        # Compute alt/az of the apparent radiant
        lat_0, lon_0, _ = cartesian2Geo(self.jdt_ref, *eci0)
        _, alt_a = raDec2AltAz(ra_a, dec_a, self.jdt_ref, lat_0, lon_0)

        # Compute the apparent zenith angle
        zc = np.pi/2 - alt_a

        ####

            
        # Compute the vertical component of the velocity if the orbit was already computed
        self.v0z = -self.v_init*np.cos(zc)

        ###########################################


        # Go through all observations from all stations
        for obs in observations:

            # Init LLA arrays
            obs.meas_lat = np.zeros_like(obs.time_data)
            obs.meas_lon = np.zeros_like(obs.time_data)
            obs.meas_ht = np.zeros_like(obs.time_data)
            obs.meas_range = np.zeros_like(obs.time_data)

            obs.model_lat = np.zeros_like(obs.time_data)
            obs.model_lon = np.zeros_like(obs.time_data)
            obs.model_ht = np.zeros_like(obs.time_data)
            obs.model_range = np.zeros_like(obs.time_data)


            # Go through all individual position measurement from each site
            for i, (t, stat, meas) in enumerate(zip(obs.time_data, obs.stat_eci_los, obs.meas_eci_los)):

                # Calculate closest points of approach (observed line of sight to radiant line)
                obs_cpa, rad_cpa, d = findClosestPoints(stat, meas, state_vect, radiant_eci)


                ### Take the gravity drop into account ### 
                if self.gravity_correction:

                    # Calculate the time in seconds from the beginning of the meteor
                    t_rel = t - t0

                    # Apply the gravity drop
                    rad_cpa_grav = applyGravityDrop(rad_cpa, t_rel, r0, self.gravity_factor, self.v0z)

                    # Re-do the vector points of closest approach. This is really important!
                    obs_cpa, rad_cpa, d = findClosestPoints(stat, meas, rad_cpa_grav, radiant_eci)
                

                # Calculate the range to the observed CPA
                r_meas = vectMag(obs_cpa - stat)

                # Calculate the coordinates of the observed CPA
                lat_meas, lon_meas, ele_meas = cartesian2Geo(obs.JD_data[i], *obs_cpa)

                obs.meas_lat[i] = lat_meas
                obs.meas_lon[i] = lon_meas
                obs.meas_ht[i] = ele_meas
                obs.meas_range[i] = r_meas


                # Calculate the range to the radiant CPA
                r_model = vectMag(rad_cpa - stat)

                # Calculate the coordinates of the observed CPA
                lat_model, lon_model, ele_model = cartesian2Geo(obs.JD_data[i], *rad_cpa)

                obs.model_lat[i] = lat_model
                obs.model_lon[i] = lon_model
                obs.model_ht[i] = ele_model
                obs.model_range[i] = r_model


            # If the whole station is not ignored
            if not obs.ignore_station:

                # Set the coordinates of the first point on the trajectory, taking the ignored points into account
                obs.rbeg_lat = obs.model_lat[obs.ignore_list == 0][0]
                obs.rbeg_lon = obs.model_lon[obs.ignore_list == 0][0]
                obs.rbeg_ele = obs.model_ht[obs.ignore_list == 0][0]
                obs.rbeg_jd = obs.JD_data[obs.ignore_list == 0][0]

                # Set the coordinates of the last point on the trajectory, taking the ignored points into account
                obs.rend_lat = obs.model_lat[obs.ignore_list == 0][-1]
                obs.rend_lon = obs.model_lon[obs.ignore_list == 0][-1]
                obs.rend_ele = obs.model_ht[obs.ignore_list == 0][-1]
                obs.rend_jd = obs.JD_data[obs.ignore_list == 0][-1]

                # Determine index the lowest point on the trajectory
                htmin_index = np.argmin(obs.model_ht[obs.ignore_list == 0])

                # Set the coordinates of the lowest point on the trajectory, taking the ignored points into account
                obs.htmin_lat = obs.model_lat[obs.ignore_list == 0][htmin_index]
                obs.htmin_lon = obs.model_lon[obs.ignore_list == 0][htmin_index]
                obs.htmin_ele = obs.model_ht[obs.ignore_list == 0][htmin_index]
                obs.htmin_jd = obs.JD_data[obs.ignore_list == 0][htmin_index]
                

            # If the station is completely ignored, compute the coordinates including all points
            else:

                # Set the coordinates of the first point on the trajectory, taking the ignored points into account
                obs.rbeg_lat = obs.model_lat[0]
                obs.rbeg_lon = obs.model_lon[0]
                obs.rbeg_ele = obs.model_ht[0]
                obs.rbeg_jd = obs.JD_data[0]

                # Set the coordinates of the last point on the trajectory, taking the ignored points into account
                obs.rend_lat = obs.model_lat[-1]
                obs.rend_lon = obs.model_lon[-1]
                obs.rend_ele = obs.model_ht[-1]
                obs.rend_jd = obs.JD_data[-1]

                # Determine index the lowest point on the trajectory
                htmin_index = np.argmin(obs.model_ht)

                # Set the coordinates of the lowest point on the trajectory, taking the ignored points into account
                obs.htmin_lat = obs.model_lat[htmin_index]
                obs.htmin_lon = obs.model_lon[htmin_index]
                obs.htmin_ele = obs.model_ht[htmin_index]
                obs.htmin_jd = obs.JD_data[htmin_index]



        # Make a list of observations without any ignored stations in them
        nonignored_observations = [obs for obs in self.observations if not obs.ignore_station]

        # Find the beginning height with the lowest length
        min_svd_list = [np.min(obs.state_vect_dist) for obs in nonignored_observations]
        first_begin = min_svd_list.index(min(min_svd_list))

        # Set the coordinates of the height point as the first point
        self.rbeg_lat = nonignored_observations[first_begin].rbeg_lat
        self.rbeg_lon = nonignored_observations[first_begin].rbeg_lon
        self.rbeg_ele = nonignored_observations[first_begin].rbeg_ele
        self.rbeg_jd = nonignored_observations[first_begin].rbeg_jd

        # Compute the begin height in WGS84
        self.rbeg_ele_wgs84 = wmpl.Utils.GeoidHeightEGM96.mslToWGS84Height(self.rbeg_lat, self.rbeg_lon, self.rbeg_ele)


        # Find the ending height with the largest length
        max_svd_list = [np.max(obs.state_vect_dist) for obs in nonignored_observations]
        last_end = max_svd_list.index(max(max_svd_list))

        # Set coordinates of the lowest point as the last point
        self.rend_lat = nonignored_observations[last_end].rend_lat
        self.rend_lon = nonignored_observations[last_end].rend_lon
        self.rend_ele = nonignored_observations[last_end].rend_ele
        self.rend_jd = nonignored_observations[last_end].rend_jd

        # Compute the end height in WGS84
        self.rend_ele_wgs84 = wmpl.Utils.GeoidHeightEGM96.mslToWGS84Height(self.rend_lat, self.rend_lon, self.rend_ele)


        # Find the lowest point on the trajectory
        min_ht_list = [obs.htmin_ele for obs in nonignored_observations]
        self.htmin_lat = nonignored_observations[np.argmin(min_ht_list)].htmin_lat
        self.htmin_lon = nonignored_observations[np.argmin(min_ht_list)].htmin_lon
        self.htmin_ele = nonignored_observations[np.argmin(min_ht_list)].htmin_ele
        self.htmin_jd = nonignored_observations[np.argmin(min_ht_list)].htmin_jd

        # Compute the lowest height in WGS84
        self.htmin_ele_wgs84 = wmpl.Utils.GeoidHeightEGM96.mslToWGS84Height(self.htmin_lat, self.htmin_lon, self.htmin_ele)



    def calcECIEqAltAz(self, state_vect, radiant_eci, observations):
        """ Calculate ECI coordinates of both CPAs (observed and radiant), equatorial and alt-az coordinates 
            of CPA positions on the radiant line. 

        Arguments:
            state_vect: [ndarray] (x, y, z) ECI coordinates of the initial state vector (meters).
            radiant_eci: [ndarray] (x, y, z) components of the unit radiant direction vector.
            observations: [list] A list of ObservationPoints objects which hold measurements from individual
                stations.

        """

        ### Compute parameters for gravity drop ###

        # Determine the first time of observation
        t0 = min([obs.time_data[0] for obs in observations])

        # Determine the largest distance from the centre of the Earth and use it as the beginning point
        eci_list = []
        for obs in observations:
        
            # Calculate closest points of approach (observed line of sight to radiant line)
            _, rad_cpa, _ = findClosestPoints(obs.stat_eci_los[0], obs.meas_eci_los[0], state_vect, \
                radiant_eci)

            eci_list.append(rad_cpa)

        # Find the largest distance from the centre of the Earth
        max_dist_indx = np.argmax([vectMag(r) for r in eci_list])

        # Get ECI coordinates of the largest distance and the distance itself
        eci0 = eci_list[max_dist_indx]
        r0 = vectMag(eci0)

        
        ### Compute the apparent zenith angle ###

        # Compute the apparent radiant
        ra_a, dec_a = eci2RaDec(radiant_eci)

        # Compute alt/az of the apparent radiant
        lat_0, lon_0, _ = cartesian2Geo(self.jdt_ref, *eci0)
        _, alt_a = raDec2AltAz(ra_a, dec_a, self.jdt_ref, lat_0, lon_0)

        # Compute the apparent zenith angle
        zc = np.pi/2 - alt_a
                 
        # Compute the vertical component of the velocity if the orbit was already computed
        self.v0z = -self.v_init*np.cos(zc)

        ####

        # Go through observations from all stations
        for obs in observations:

            # Init array for modelled ECI positons
            obs.model_eci = []

            # Init array for modelled RA, Dec positions
            obs.model_ra = np.zeros_like(obs.time_data)
            obs.model_dec = np.zeros_like(obs.time_data)

            # Init arrays for modelled alt, az
            obs.model_azim = np.zeros_like(obs.time_data)
            obs.model_elev = np.zeros_like(obs.time_data)


            # Go through all individual position measurement from each site
            for i, (t, jd, stat, meas) in enumerate(zip(obs.time_data, obs.JD_data, obs.stat_eci_los, \
                obs.meas_eci_los)):

                # Calculate closest points of approach (observed line of sight to radiant line)
                _, rad_cpa, _ = findClosestPoints(stat, meas, state_vect, radiant_eci)

                ### Take the gravity drop into account ### 

                if self.gravity_correction:

                    # Calculate the time in seconds from the beginning of the meteor
                    t_rel = t - t0

                    # Apply the gravity drop
                    rad_cpa_grav = applyGravityDrop(rad_cpa, t_rel, r0, self.gravity_factor, self.v0z)

                    # Re-do find closest points after gravity drop. This is really important!
                    # The algorithm doesn't care which trajectory point is used to construct the line for the fit,
                    # but it MUST be gravity corrected.
                    _, rad_cpa, _ = findClosestPoints(stat, meas, rad_cpa_grav, radiant_eci)
                


                # Set the ECI position of the CPA on the radiant line, as seen by this observer
                obs.model_eci.append(rad_cpa)

                # Calculate the right ascension and declination of the modelled point from the observer's 
                # point of view
                stat_rad_eci = rad_cpa - stat
                model_ra, model_dec = eci2RaDec(stat_rad_eci)

                obs.model_ra[i] = model_ra
                obs.model_dec[i] = model_dec

                # Calculate the azimuth and elevation of the modelled point from the observer's point of view
                model_azim, model_elev = raDec2AltAz(model_ra, model_dec, jd, obs.lat, obs.lon)

                obs.model_azim[i] = model_azim
                obs.model_elev[i] = model_elev


            obs.model_eci = np.array(obs.model_eci)


            ### Assign model_fit1, model_fit2, so they are in the same format as the input meas1, meas2 data
            ######################################################################################################

            # If inputs were RA and Dec
            if self.meastype == 1:

                obs.model_fit1 = obs.model_ra
                obs.model_fit2 = obs.model_dec

            # If inputs were azimuth +east of due north, and elevation angle
            elif self.meastype == 2:

                obs.model_fit1 = obs.model_azim
                obs.model_fit2 = obs.model_elev

            # If inputs were azimuth +west of due south, and zenith angle
            elif self.meastype == 3:

                obs.model_fit1 = (obs.model_azim + np.pi)%(2*np.pi)
                obs.model_fit2 = np.pi/2.0 - obs.model_elev

            # If input were azimuth +north of due east, and zenith angle
            elif self.meastype == 4:

                obs.model_fit1 = (np.pi/2.0 - obs.model_azim)%(2*np.pi)
                obs.model_fit2 = np.pi/2.0 - obs.model_elev

            ######################################################################################################



    def calcAverages(self, observations):
        """ Calculate the average velocity, the average ECI position of the trajectory and the average 
            Julian date of the trajectory.

        Arguments:
            observations: [list] A list of ObservationPoints objects which hold measurements from individual
                stations.

        Return:
            (v_avg, eci_avg, jd_avg): [tuple]
                v_avg: [float] Average velocity of the meteor in m/s.
                eci_avg: [ndarray] (x, y, z) ECI coordinates of the average point on the trajectory (meters).
                jd_avg: [float] Julian date of the average time of the trajectory.

        """

        v_sum = 0
        eci_sum = np.zeros(3)
        jd_min = np.inf
        jd_max = -np.inf
        meas_sum = 0

        count = 0

        # Go through all observations
        for obs in observations:

            # Skip ignored stations
            if obs.ignore_station:
                continue

            # Calculate the average velocity, ignoring ignored points
            meteor_duration = obs.time_data[obs.ignore_list == 0][-1] - obs.time_data[obs.ignore_list == 0][0]
            meteor_length = vectMag(obs.model_eci[obs.ignore_list == 0][-1] \
                - obs.model_eci[obs.ignore_list == 0][0])

            # Calculate the average velocity
            v_avg = meteor_length/meteor_duration

            v_sum += v_avg
            eci_sum += np.sum(obs.model_eci[obs.ignore_list == 0], axis=0)
            
            jd_min = min(jd_min, np.min(obs.JD_data[obs.ignore_list == 0]))
            jd_max = max(jd_max, np.max(obs.JD_data[obs.ignore_list == 0]))

            # Add in the total number of used points
            meas_sum += len(obs.time_data[obs.ignore_list == 0])

            count += 1


        # Average velocity across all stations
        v_avg = v_sum/count

        # Average ECI across all stations
        eci_avg = eci_sum/meas_sum

        # Average Julian date
        jd_avg = (jd_min + jd_max)/2

        
        return v_avg, eci_avg, jd_avg



    def calcAbsMagnitudes(self):
        """ Compute absolute magnitudes (apparent magnitude at 100 km) after trajectory estimation. """

        # Go through observations from all stations
        for obs in self.observations:

            # Check if the apparent magnitudes were given
            if obs.magnitudes is not None:

                abs_magnitudes = []
                for i, app_mag in enumerate(obs.magnitudes):

                    if app_mag is not None:
                        
                        # Compute absolute magntiude (apparent magnitude at 100 km)
                        abs_mag = app_mag + 5*np.log10(100000/obs.model_range[i])

                    else:
                        abs_mag = None

                    abs_magnitudes.append(abs_mag)


                obs.absolute_magnitudes = np.array(abs_magnitudes)


            else:
                obs.absolute_magnitudes = None



    def dumpMeasurements(self, dir_path, file_name):
        """ Writes the initialized measurements in a MATLAB format text file."""

        with open(os.path.join(dir_path, file_name), 'w') as f:

            for i, obs in enumerate(sorted(self.observations, key=lambda x:x.rbeg_ele, reverse=True)):

                # Write site coordinates
                f.write('m->longitude[' + str(i) + '] = ' + str(obs.lon) + ';\n')
                f.write('m->latitude[' + str(i) + '] = ' + str(obs.lat) + ';\n')
                f.write('m->heightkm[' + str(i) + '] = ' + str(obs.ele/1000) + ';\n\n')

                # Construct an measurement matrix (time, elevation, azimuth) - meastype 2
                meas_matr = np.c_[obs.time_data, np.degrees(obs.elev_data), np.degrees(obs.azim_data)]

                f.write('double ' + chr(97 + i) + '[' + str(len(meas_matr)) + '][3] = {\n')
                for j, row in enumerate(meas_matr):
                    suffix = ','
                    if j == len(meas_matr) - 1:
                        suffix = '};\n'
                    
                    f.write(', '.join(row.astype(str)) + suffix + '\n')


            yyyy, MM, DD, hh, mm, ss, ms = jd2Date(self.jdt_ref)
            ss = ss + ms/1000

            date_formatted = ', '.join(map(str, [yyyy, MM, DD, hh, mm, ss]))
            f.write('m->jdt_ref = JulianDate( ' + date_formatted + ');\n')
        
        print('Measurements dumped into ', os.path.join(dir_path, file_name))



    def toJson(self):
        """ Convert the Trajectory object to a JSON string. """

        # Get a list of builtin types
        try :
            import __builtin__
            builtin_types = [t for t in __builtin__.__dict__.itervalues() if isinstance(t, type)]
        except: 
            # Python 3.x
            import builtins
            builtin_types = [getattr(builtins, d) for d in dir(builtins) if isinstance(getattr(builtins, d), type)]
            


        def _convertDict(d):
            """ Convert the given object dictionary to JSON-compatible format. """

            d = copy.deepcopy(d)

            d_new = {}

            for key in d:

                # Set the old value to the new dictionary
                d_new[key] = d[key]

                # Recursively convert all dictionaries
                if isinstance(d[key], dict):
                    d_new[key] = _convertDict(d[key])

                # Recursively convert items in lists
                if isinstance(d[key], list):

                    # Skip empty lists
                    if len(d[key]) == 0:
                        continue

                    # Remove the old list
                    del d_new[key]

                    # Convert the list to a dictionary
                    d_tmp = {i: item for (i, item) in enumerate(d[key])}

                    # Run the convert procedure
                    d_tmp = _convertDict(d_tmp)

                    # Unpack the dictionary to a list
                    index_list = []
                    value_list = []
                    for k in d_tmp:
                        index_list.append(k)
                        value_list.append(d_tmp[k])

                    # Sort value list by index
                    value_list = [x for _, x in sorted(zip(index_list, value_list))]

                    d_new[key] = value_list


                # Skip None types
                elif d[key] is None:
                    continue

                # Convert datetime objects to strings
                elif isinstance(d[key], datetime.datetime):
                    d_new[key] = str(d[key])

                # Convert numpy arrays to lists
                elif isinstance(d[key], np.ndarray):
                    d_new[key] = d[key].tolist()

                # Convert numpy types to float
                elif type(d[key]).__module__ == np.__name__:
                    d_new[key] = float(d[key])


                # Recursively convert all non-builtin types
                elif type(d[key]) not in builtin_types:

                    # Get the name of the class
                    class_name = type(d[key]).__name__
                    key_name = class_name

                    # Handle class-specific things
                    if class_name == "ObservedPoints":
                        key_name += "." + d[key].station_id

                    elif class_name == "PlaneIntersection":
                        key_name += "." + d[key].obs1.station_id + "_" + d[key].obs2.station_id
                        del d[key].obs1
                        del d[key].obs2

                    # Remove a list of trajectoryes in the uncertainties object
                    elif class_name == "MCUncertainties":
                        d[key].mc_traj_list = None


                    # Assign the converted dictionary to the given attribute name
                    del d_new[key]
                    d_new[key] = {key_name: _convertDict(d[key].__dict__)}
                    


            return d_new



        traj = copy.deepcopy(self)

        # Remove noise-added observations
        if hasattr(traj, "obs_noisy"):
            del traj.obs_noisy

        # Delete duplicate misspelt attribute
        if hasattr(traj, "uncertanties"):
            del traj.uncertanties

        # Convert the trajectory object's attributes to JSON-compatible format
        traj_dict = _convertDict(traj.__dict__)

        # Convert the trajectory object to JSON
        out_str = json.dumps(traj_dict, indent=4, sort_keys=False)


        return out_str


    def saveReport(self, dir_path, file_name, uncertainties=None, verbose=True, save_results=True):
        """ Save the trajectory estimation report to file. 
    
        Arguments:
            dir_path: [str] Path to the directory where the report will be saved.
            file_name: [str] Name of the report time.

        Keyword arguments:
            uncertainties: [MCUncertainties object] Object contaning uncertainties of every parameter.
            verbose: [bool] Print the report to the screen. True by default.
            save_results: [bool] If True, the results will be saved to a file.
        """


        def _uncer(str_format, std_name, multi=1.0, deg=False):
            """ Internal function. Returns the formatted uncertanty, if the uncertanty is given. If not,
                it returns nothing. 

            Arguments:
                str_format: [str] String format for the unceertanty.
                std_name: [str] Name of the uncertanty attribute, e.g. if it is 'x', then the uncertanty is 
                    stored in uncertainties.x.
        
            Keyword arguments:
                multi: [float] Uncertanty multiplier. 1.0 by default. This is used to scale the uncertanty to
                    different units (e.g. from m/s to km/s).
                deg: [bool] Converet radians to degrees if True. False by default.
                """

            if deg:
                multi *= np.degrees(1.0)

            if uncertainties is not None:

                # Construct symmetrical 1 sigma uncertainty
                ret_str = " +/- " + str_format.format(getattr(uncertainties, std_name)*multi)

                # Add confidence interval if available
                if hasattr(uncertainties, std_name + "_ci"):
                    ci_l, ci_u = np.array(getattr(uncertainties, std_name + "_ci"))*multi
                    ret_str += ", [{:s}, {:s}]".format(str_format.format(ci_l), str_format.format(ci_u))

                return ret_str

            else:
                return ''


        # Format longitude in the -180 to 180 deg range
        _formatLongitude = lambda x: (x + np.pi)%(2*np.pi) - np.pi

        
        out_str = ''

        out_str += 'Input measurement type: '

        # Write out measurement type
        if self.meastype == 1:
            out_str += 'Right Ascension for meas1, Declination for meas2, epoch of date\n'

        elif self.meastype == 2:
            out_str += 'Azimuth +east of due north for meas1, Elevation angle above the horizon for meas2\n'

        elif self.meastype == 3:
            out_str += 'Azimuth +west of due south for meas1, Zenith angle for meas2\n'

        elif self.meastype == 4:
            out_str += 'Azimuth +north of due east for meas1, Zenith angle for meas2\n'
        
        out_str += "\n"



        # Write the uncertainty type
        if self.geometric_uncert:
            uncert_label = "Purely geometric uncertainties"

        else:
            uncert_label = "Uncertainties computed using MC runs with lower cost function value than the purely geometric solution"

        if self.state_vect_cov is not None:
            out_str += 'Uncertainties type:\n'
            out_str += ' {:s}'.format(uncert_label)
            out_str += '\n\n'



        out_str += "Reference JD: {:20.12f}\n".format(self.jdt_ref)
        out_str += "Time: " + str(jd2Date(self.orbit.jd_ref, dt_obj=True)) + " UTC\n"

        out_str += "\n\n"

        out_str += 'Plane intersections\n'
        out_str += '-------------------\n'

        # Write out all intersecting planes pairs
        for n, plane_intersection in enumerate(self.intersection_list):

            n = n + 1

            out_str += 'Intersection ' + str(n) + ' - Stations: ' + str(plane_intersection.obs1.station_id) +\
                ' and ' + str(plane_intersection.obs2.station_id) + '\n'

            out_str += ' Convergence angle = {:.5f} deg\n'.format(np.degrees(plane_intersection.conv_angle))
            
            ra, dec = plane_intersection.radiant_eq
            out_str += ' R.A. = {:>9.5f}  Dec = {:>+9.5f} deg\n'.format(np.degrees(ra), np.degrees(dec))


        out_str += '\nBest intersection: Stations ' + str(self.best_conv_inter.obs1.station_id) + ' and ' \
            + str(self.best_conv_inter.obs2.station_id) \
            + ' with Qconv = {:.2f} deg\n'.format(np.degrees(self.best_conv_inter.conv_angle))

        out_str += '\n\n'

        out_str += 'Least squares solution\n'
        out_str += '----------------------\n'

        # Calculate the state vector components
        x, y, z = self.state_vect_mini
        vx, vy, vz = self.v_init*self.radiant_eci_mini

        # Write out the state vector
        out_str += "State vector (ECI, epoch of date):\n"
        out_str += " X =  {:s} m\n".format(valueFormat("{:11.2f}", x, '{:7.2f}', uncertainties, 'x'))
        out_str += " Y =  {:s} m\n".format(valueFormat("{:11.2f}", y, '{:7.2f}', uncertainties, 'y'))
        out_str += " Z =  {:s} m\n".format(valueFormat("{:11.2f}", z, '{:7.2f}', uncertainties, 'z'))
        out_str += " Vx = {:s} m/s\n".format(valueFormat("{:11.2f}", vx, '{:7.2f}', uncertainties, 'vx'))
        out_str += " Vy = {:s} m/s\n".format(valueFormat("{:11.2f}", vy, '{:7.2f}', uncertainties, 'vy'))
        out_str += " Vz = {:s} m/s\n".format(valueFormat("{:11.2f}", vz, '{:7.2f}', uncertainties, 'vz'))

        out_str += "\n"


        # Write out the state vector covariance matrix
        if self.state_vect_cov is not None:

            out_str += "State vector covariance matrix (X, Y, Z, Vx, Vy, Vz):\n"

            for line in self.state_vect_cov:
                line_list = []

                for entry in line:
                    line_list.append("{:+.6e}".format(entry))
                
                out_str += ", ".join(line_list) + "\n"

            out_str += "\n"


        out_str += "Timing offsets (from input data):\n"
        for stat_id, t_diff in zip([obs.station_id for obs in self.observations], self.time_diffs_final):
            out_str += "{:>14s}: {:.6f} s\n".format(str(stat_id), t_diff)

        out_str += "\n"

        if self.orbit is not None:
            out_str += "Reference point on the trajectory:\n"
            out_str += "  Time: " + str(jd2Date(self.orbit.jd_ref, dt_obj=True)) + " UTC\n"
            out_str += "  Lat      = {:s} deg\n".format(valueFormat("{:>11.6f}", self.orbit.lat_ref, \
                '{:6.4f}', uncertainties, 'lat_ref', deg=True))
            out_str += "  Lon      = {:s} deg\n".format(valueFormat("{:>11.6f}", self.orbit.lon_ref, \
                '{:6.4f}', uncertainties, 'lon_ref', deg=True, callable_val=_formatLongitude, \
                callable_ci=_formatLongitude))
            out_str += "  Ht MSL   = {:s} m\n".format(valueFormat("{:>11.2f}", self.orbit.ht_ref, \
                '{:6.2f}', uncertainties, 'ht_ref', deg=False))
            out_str += "  Ht WGS84 = {:s} m\n".format(valueFormat("{:>11.2f}", self.orbit.ht_ref_wgs84, \
                '{:6.2f}', uncertainties, 'ht_ref_wgs84', deg=False))
            out_str += "  Lat geo = {:s} deg\n".format(valueFormat("{:>11.6f}", self.orbit.lat_geocentric, \
                '{:6.4f}', uncertainties, 'lat_geocentric', deg=True))
            out_str += "\n"


            # Write out orbital parameters
            out_str += self.orbit.__repr__(uncertainties=uncertainties, v_init_ht=self.v_init_ht)
            out_str += "\n"


            # Write out the orbital covariance matrix
            if self.state_vect_cov is not None:

                out_str += "Orbit covariance matrix:\n"
                out_str += "             e     ,     q (AU)   ,      Tp (JD) ,   node (deg) ,   peri (deg) ,    i (deg)\n"

                elements_list = ["e   ", "q   ", "Tp  ", "node", "peri", "i   "]

                for elem_name, line in zip(elements_list, self.orbit_cov):
                    line_list = [elem_name]

                    for entry in line:
                        line_list.append("{:+.6e}".format(entry))
                    
                    out_str += ", ".join(line_list) + "\n"

                out_str += "\n"


        out_str += "Jacchia fit on lag = -|a1|*exp(|a2|*t):\n"
        jacchia_fit = self.jacchia_fit
        if jacchia_fit is None:
            jacchia_fit = [0, 0]
        out_str += " a1 = {:.6f}\n".format(jacchia_fit[0])
        out_str += " a2 = {:.6f}\n".format(jacchia_fit[1])
        out_str += "\n"

        if self.estimate_timing_vel is True:
            out_str += "Mean time residuals from time vs. length:\n"
            out_str += "  Station with reference time: {:s}\n".format(
                str(self.observations[self.t_ref_station].station_id))
            out_str += "  Avg. res. = {:.3e} s\n".format(self.timing_res)
            out_str += "  Stddev    = {:.2e} s\n".format(self.timing_stddev)
            out_str += "\n"

        out_str += "\n"
        out_str += "Begin point on the trajectory:\n"
        out_str += "  Lat (+N) = {:s} deg\n".format(valueFormat("{:>11.6f}", self.rbeg_lat, "{:6.4f}", \
            uncertainties, 'rbeg_lat', deg=True))
        if uncertainties is not None:
            if hasattr(uncertainties, "rbeg_lat_m"):
                out_str += "                         +/- {:6.2f} m\n".format(uncertainties.rbeg_lat_m)
        out_str += "  Lon (+E) = {:s} deg\n".format(valueFormat("{:>11.6f}", self.rbeg_lon, "{:6.4f}", \
            uncertainties, 'rbeg_lon', deg=True, callable_val=_formatLongitude, callable_ci=_formatLongitude))
        if uncertainties is not None:
            if hasattr(uncertainties, "rbeg_lon_m"):
                out_str += "                         +/- {:6.2f} m\n".format(uncertainties.rbeg_lon_m)
        out_str += "  Ht MSL   = {:s} m\n".format(valueFormat("{:>11.2f}", self.rbeg_ele, "{:6.2f}", \
            uncertainties, 'rbeg_ele'))
        out_str += "  Ht WGS84 = {:s} m\n".format(valueFormat("{:>11.2f}", self.rbeg_ele_wgs84, "{:6.2f}", \
            uncertainties, 'rbeg_ele_wgs84'))

        out_str += "\n"
        out_str += "End point on the trajectory:\n"
        out_str += "  Lat (+N) = {:s} deg\n".format(valueFormat("{:>11.6f}", self.rend_lat, "{:6.4f}", \
            uncertainties, 'rend_lat', deg=True))
        if uncertainties is not None:
            if hasattr(uncertainties, "rend_lat_m"):
                out_str += "                         +/- {:6.2f} m\n".format(uncertainties.rend_lat_m)
        out_str += "  Lon (+E) = {:s} deg\n".format(valueFormat("{:>11.6f}", self.rend_lon, "{:6.4f}", \
            uncertainties, 'rend_lon', deg=True, callable_val=_formatLongitude, callable_ci=_formatLongitude))
        if uncertainties is not None:
            if hasattr(uncertainties, "rend_lon_m"):
                out_str += "                         +/- {:6.2f} m\n".format(uncertainties.rend_lon_m)
        out_str += "  Ht MSL   = {:s} m\n".format(valueFormat("{:>11.2f}", self.rend_ele, "{:6.2f}", \
            uncertainties, 'rend_ele'))
        out_str += "  Ht WGS84 = {:s} m\n".format(valueFormat("{:>11.2f}", self.rend_ele_wgs84, "{:6.2f}", \
            uncertainties, 'rend_ele_wgs84'))

        out_str += "\n"
        out_str += "Lowest point on the trajectory:\n"
        out_str += "  Lat (+N) = {:s} deg\n".format(valueFormat("{:>11.6f}", self.htmin_lat, "{:6.4f}", \
            uncertainties, 'htmin_lat', deg=True))
        if uncertainties is not None:
            if hasattr(uncertainties, "htmin_lat_m"):
                out_str += "                         +/- {:6.2f} m\n".format(uncertainties.htmin_lat_m)
        out_str += "  Lon (+E) = {:s} deg\n".format(valueFormat("{:>11.6f}", self.htmin_lon, "{:6.4f}", \
            uncertainties, 'htmin_lon', deg=True, callable_val=_formatLongitude, callable_ci=_formatLongitude))
        if uncertainties is not None:
            if hasattr(uncertainties, "htmin_lon_m"):
                out_str += "                         +/- {:6.2f} m\n".format(uncertainties.htmin_lon_m)
        out_str += "  Ht MSL   = {:s} m\n".format(valueFormat("{:>11.2f}", self.htmin_ele, "{:6.2f}", \
            uncertainties, 'htmin_ele'))
        out_str += "  Ht WGS84 = {:s} m\n".format(valueFormat("{:>11.2f}", self.htmin_ele_wgs84, "{:6.2f}", \
            uncertainties, 'htmin_ele_wgs84'))
        out_str += "\n"

        ### Write information about stations ###
        ######################################################################################################
        out_str += "Stations\n"
        out_str += "--------\n"

        out_str += "            ID, Ignored, Lon +E (deg), Lat +N (deg),  Ht (m), Jacchia a1, Jacchia a2,  Beg Ht (m),  End Ht (m), +/- Obs ang (deg), +/- V (m), +/- H (m), Persp. angle (deg), Weight, FOV Beg, FOV End, Comment\n"
        
        for obs in self.observations:

            station_info = []
            station_info.append("{:>14s}".format(str(obs.station_id)))
            station_info.append("{:>7s}".format(str(obs.ignore_station)))
            station_info.append("{:>12.6f}".format(np.degrees(obs.lon)))
            station_info.append("{:>12.6f}".format(np.degrees(obs.lat)))
            station_info.append("{:>7.2f}".format(obs.ele))
            jacchia_fit = obs.jacchia_fit
            if jacchia_fit is None:
                jacchia_fit = [0, 0]
            station_info.append("{:>10.6f}".format(jacchia_fit[0]))
            station_info.append("{:>10.6f}".format(jacchia_fit[1]))
            station_info.append("{:>11.2f}".format(obs.rbeg_ele))
            station_info.append("{:>11.2f}".format(obs.rend_ele))
            station_info.append("{:>17.6f}".format(np.degrees(obs.ang_res_std)))
            station_info.append("{:>9.2f}".format(obs.v_res_rms))
            station_info.append("{:>9.2f}".format(obs.h_res_rms))
            station_info.append("{:>18.2f}".format(np.degrees(obs.incident_angle)))

            if obs.weight is not None:
                station_info.append("{:>6.4f}".format(obs.weight))
            else:
                station_info.append("{:>6s}".format('None'))

            station_info.append("{:>7s}".format(str(obs.fov_beg)))
            station_info.append("{:>7s}".format(str(obs.fov_end)))
            station_info.append("{:s}".format(str(obs.comment)))



            out_str += ", ".join(station_info) + "\n"
        
        ######################################################################################################

        out_str += "\n"

        ### Write information about individual points ###
        ######################################################################################################
        out_str += "Points\n"
        out_str += "------\n"


        out_str += " No, "
        out_str += "    Station ID, "
        out_str += " Ignore, "
        out_str += " Time (s), "
        out_str += "                  JD, "
        out_str += "    meas1, "
        out_str += "    meas2, "
        out_str += "Azim +E of due N (deg), "
        out_str += "Alt (deg), "
        out_str += "Azim line (deg), "
        out_str += "Alt line (deg), "
        out_str += "RA obs (deg), "
        out_str += "Dec obs (deg), "
        out_str += "RA line (deg), "
        out_str += "Dec line (deg), "
        out_str += "      X (m), "
        out_str += "      Y (m), "
        out_str += "      Z (m), "
        out_str += "Latitude (deg), "
        out_str += "Longitude (deg), "
        out_str += "Height (m), "
        out_str += " Range (m), "
        out_str += "Length (m), "
        out_str += "State vect dist (m), "
        out_str += "  Lag (m), "
        out_str += "Vel (m/s), "
        out_str += "Vel prev avg (m/s), "
        out_str += "H res (m), "
        out_str += "V res (m), "
        out_str += "Ang res (asec), "
        out_str += "AppMag, "
        out_str += "AbsMag"
        out_str += "\n"

        # Go through observation from all stations
        for obs in self.observations:

            # Go through all observed points
            for i in range(obs.kmeas):

                point_info = []

                point_info.append("{:3d}".format(i))

                point_info.append("{:>14s}".format(str(obs.station_id)))

                point_info.append("{:>7d}".format(obs.ignore_list[i]))
                
                point_info.append("{:9.6f}".format(obs.time_data[i]))
                point_info.append("{:20.12f}".format(obs.JD_data[i]))

                point_info.append("{:9.5f}".format(np.degrees(obs.meas1[i])))
                point_info.append("{:9.5f}".format(np.degrees(obs.meas2[i])))

                point_info.append("{:22.5f}".format(np.degrees(obs.azim_data[i])))
                point_info.append("{:9.5f}".format(np.degrees(obs.elev_data[i])))

                point_info.append("{:15.5f}".format(np.degrees(obs.model_azim[i])))
                point_info.append("{:14.5f}".format(np.degrees(obs.model_elev[i])))

                point_info.append("{:12.5f}".format(np.degrees(obs.ra_data[i])))
                point_info.append("{:+13.5f}".format(np.degrees(obs.dec_data[i])))

                point_info.append("{:13.5f}".format(np.degrees(obs.model_ra[i])))
                point_info.append("{:+14.5f}".format(np.degrees(obs.model_dec[i])))

                point_info.append("{:11.2f}".format(obs.model_eci[i][0]))
                point_info.append("{:11.2f}".format(obs.model_eci[i][1]))
                point_info.append("{:11.2f}".format(obs.model_eci[i][2]))

                point_info.append("{:14.6f}".format(np.degrees(obs.model_lat[i])))
                point_info.append("{:+15.6f}".format(np.degrees(obs.model_lon[i])))
                point_info.append("{:10.2f}".format(obs.model_ht[i]))
                point_info.append("{:10.2f}".format(obs.model_range[i]))

                point_info.append("{:10.2f}".format(obs.length[i]))
                point_info.append("{:19.2f}".format(obs.state_vect_dist[i]))
                point_info.append("{:9.2f}".format(obs.lag[i]))

                point_info.append("{:9.2f}".format(obs.velocities[i]))
                point_info.append("{:18.2f}".format(obs.velocities_prev_point[i]))

                point_info.append("{:9.2f}".format(obs.h_residuals[i]))
                point_info.append("{:9.2f}".format(obs.v_residuals[i]))
                point_info.append("{:14.2f}".format(3600*np.degrees(obs.ang_res[i])))

                if obs.magnitudes is not None:

                    # Write the magnitude
                    if obs.magnitudes[i] is not None:
                        point_info.append("{:+6.2f}".format(obs.magnitudes[i]))
                    else:
                        point_info.append("{:>6s}".format('None'))

                    # Write the magnitude
                    if obs.absolute_magnitudes[i] is not None:
                        point_info.append("{:+6.2f}".format(obs.absolute_magnitudes[i]))
                    else:
                        point_info.append("{:>6s}".format('None'))

                else:
                    point_info.append("{:>6s}".format('None'))
                    point_info.append("{:>6s}".format('None'))





                out_str += ", ".join(point_info) + "\n"


        ######################################################################################################


        out_str += "\n"

        out_str += "Notes\n"
        out_str += "-----\n"
        out_str += "- Points that have not been taken into consideration when computing the trajectory have '1' in the 'Ignore' column.\n"
        out_str += "- The time already has time offsets applied to it.\n"
        out_str += "- 'meas1' and 'meas2' are given input points.\n"
        out_str += "- X, Y, Z are ECI (Earth-Centered Inertial) positions of projected lines of sight on the radiant line.\n"
        out_str += "- Zc is the observed zenith distance of the entry angle, while the Zg is the entry zenith distance corrected for Earth's gravity.\n"
        out_str += "- Latitude (deg) and Longitude (deg) are in WGS84 coordinates, while Height (m) is in the EGM96 datum. There values are coordinates of each point on the radiant line.\n"
        out_str += "- Jacchia (1955) deceleration equation fit was done on the lag.\n"
        out_str += "- Right ascension and declination in the table are given in the epoch of date for the corresponding JD, per every point.\n"
        out_str += "- 'RA and Dec obs' are the right ascension and declination calculated from the observed values, while the 'RA and Dec line' are coordinates of the lines of sight projected on the fitted radiant line. The coordinates are in the epoch of date, and NOT J2000!. 'Azim and alt line' are thus corresponding azimuthal coordinates.\n"
        out_str += "- 'Vel prev avg' is the average velocity including all previous points up to the given point. For the first 4 points this velocity is computed as the average velocity of those 4 points. \n"
        if uncertainties is not None:
            out_str += "- The number after +/- is the 1 sigma uncertainty, and the numbers in square brackets are the 95% confidence intervals. \n"

        # Add the wmpl version and the date of the version and the date of the report
        out_str += "\n\n"
        out_str += "Report generated by the Western Meteor Physics Library (WMPL) on {:s} UTC\n".format(str(datetime.datetime.now(datetime.timezone.utc)))

        if HAS_GITPYTHON:
            # in the case where WMPL wasn't called from the WMPL home directory, git.Repo() will fail
            # And in fact, might read version info from a totally different git repo. 
            try:
                repo = git.Repo(search_parent_directories=True)
                out_str += "WMPL version commit: {:s}\n".format(repo.head.object.hexsha)
                out_str += "WMPL version date: {:s}\n".format(datetime.datetime.fromtimestamp(repo.head.commit.committed_date).strftime('%Y-%m-%d %H:%M:%S'))
            except Exception:
                pass
        if verbose:
            print(out_str)

        # Save the report to a file
        if save_results:
            
            mkdirP(dir_path)

            with open(os.path.join(dir_path, file_name), 'w') as f:
                f.write(out_str)


        return out_str



    def savePlots(self, output_dir, file_name, show_plots=True, ret_figs=False):
        """ Show plots of the estimated trajectory. 
    
        Arguments:
            output_dir: [str] Path to the output directory.
            file_name: [str] File name which will be used for saving plots.

        Keyword_arguments:
            show_plots: [bools] Show the plots on the screen. True by default.
            ret_figs: [bool] If True, it will return a dictionary of figure handles for every plot. It will
                override the show_plots and set them to False, and it will not save any plots.

        Return:
            fig_pickle_dict: [dict] Dictionary of pickled figure handles for every plot. To unpickle the
                figure objects, run:
                    fig = pickle.loads(fig_pickle_dict[key])
                where key is the dictionary key, e.g. "lags_all".

        """

        if output_dir is None:
            output_dir = '.'

        if file_name is None:
            file_name = 'blank'


        # Dictionary which will hold figure handles for every plot
        fig_pickle_dict = {}

        # Override the status of saving commands if the figures should be returned
        save_results_prev_status = self.save_results
        if ret_figs:
            self.save_results = False
            show_plots = False

            

        # Get the first reference time
        t0 = min([obs.time_data[0] for obs in self.observations])

        # Plot spatial residuals per observing station
        for obs in sorted(self.observations, key=lambda x: x.rbeg_ele, reverse=True):

            ### PLOT SPATIAL RESIDUALS PER STATION ###
            ##################################################################################################

            # Plot vertical residuals
            plt.scatter(obs.time_data, obs.v_residuals, c='r', \
                label='Vertical, RMSD = {:.2f} m'.format(obs.v_res_rms), zorder=3, s=4, marker='o')

            # Plot horizontal residuals
            plt.scatter(obs.time_data, obs.h_residuals, c='b', \
                label='Horizontal, RMSD = {:.2f} m'.format(obs.h_res_rms), zorder=3, s=20, marker='+')

            # Mark ignored points
            if np.any(obs.ignore_list):

                ignored_times = obs.time_data[obs.ignore_list > 0]
                ignored_v_res = obs.v_residuals[obs.ignore_list > 0]
                ignored_h_res = obs.h_residuals[obs.ignore_list > 0]

                plt.scatter(ignored_times, ignored_v_res, facecolors='none', edgecolors='k', marker='o', \
                    zorder=3, s=20, label='Ignored points')
                plt.scatter(ignored_times, ignored_h_res, facecolors='none', edgecolors='k', marker='o', 
                    zorder=3, s=20)


            plt.title('Residuals, station ' + str(obs.station_id))
            plt.xlabel('Time (s)')
            plt.ylabel('Residuals (m)')

            plt.grid()

            plt.legend(prop={'size': LEGEND_TEXT_SIZE})

            # Set the residual limits to +/-10m if they are smaller than that
            if (np.max(np.abs(obs.v_residuals)) < 10) and (np.max(np.abs(obs.h_residuals)) < 10):
                plt.ylim([-10, 10])


            # Pickle the figure
            if ret_figs:
                fig_pickle_dict["spatial_residuals_{:s}".format(str(obs.station_id))] \
                    = pickle.dumps(plt.gcf(), protocol=2)


            if self.save_results:
                savePlot(plt, file_name + '_' + str(obs.station_id) + '_spatial_residuals.' \
                    + self.plot_file_type, output_dir)

            if show_plots:
                plt.show()

            else:
                plt.clf()
                plt.close()

            ##################################################################################################


        # marker type, size multiplier
        markers = [
         ['x', 2 ],
         ['+', 8 ],
         ['o', 1 ],
         ['s', 1 ],
         ['d', 1 ],
         ['v', 1 ],
         ['*', 1.5 ],
         ]
         
        if self.plot_all_spatial_residuals:


            ### PLOT ALL SPATIAL RESIDUALS VS. TIME ###
            ##################################################################################################

            for obs in sorted(self.observations, key=lambda x: x.rbeg_ele, reverse=True):

                # Plot vertical residuals
                vres_plot = plt.scatter(obs.time_data, obs.v_residuals, marker='o', s=4, \
                    label='{:s}, vertical, RMSD = {:.2f} m'.format(str(obs.station_id), obs.v_res_rms), \
                    zorder=3)

                # Plot horizontal residuals
                plt.scatter(obs.time_data, obs.h_residuals, c=vres_plot.get_facecolor(), marker='+', \
                    label='{:s}, horizontal, RMSD = {:.2f} m'.format(str(obs.station_id), obs.h_res_rms), \
                    zorder=3)

                # Mark ignored points
                if np.any(obs.ignore_list):

                    ignored_times = obs.time_data[obs.ignore_list > 0]
                    ignored_v_res = obs.v_residuals[obs.ignore_list > 0]
                    ignored_h_res = obs.h_residuals[obs.ignore_list > 0]

                    plt.scatter(ignored_times, ignored_v_res, facecolors='none', edgecolors='k', marker='o', \
                        zorder=3, s=20)
                    plt.scatter(ignored_times, ignored_h_res, facecolors='none', edgecolors='k', marker='o', 
                        zorder=3, s=20)


            plt.title('All spatial residuals')
            plt.xlabel('Time (s)')
            plt.ylabel('Residuals (m)')

            plt.grid()

            plt.legend(prop={'size': LEGEND_TEXT_SIZE})

            # Set the residual limits to +/-10m if they are smaller than that
            if np.max(np.abs(plt.gca().get_ylim())) < 10:
                plt.ylim([-10, 10])

            # Pickle the figure
            if ret_figs:
                fig_pickle_dict["all_spatial_residuals"] = pickle.dumps(plt.gcf(), protocol=2)

            if self.save_results:
                savePlot(plt, file_name + '_all_spatial_residuals.' + self.plot_file_type, output_dir)

            if show_plots:
                plt.show()

            else:
                plt.clf()
                plt.close()

            ##################################################################################################


            ### PLOT ALL SPATIAL RESIDUALS VS LENGTH ###
            ##################################################################################################

            for obs in sorted(self.observations, key=lambda x: x.rbeg_ele, reverse=True):

                # Plot vertical residuals
                vres_plot = plt.scatter(obs.state_vect_dist/1000, obs.v_residuals, marker='o', s=4, \
                    label='{:s}, vertical, RMSD = {:.2f} m'.format(str(obs.station_id), obs.v_res_rms), \
                    zorder=3)

                # Plot horizontal residuals
                plt.scatter(obs.state_vect_dist/1000, obs.h_residuals, c=vres_plot.get_facecolor(), 
                    marker='+', label='{:s}, horizontal, RMSD = {:.2f} m'.format(str(obs.station_id), \
                        obs.h_res_rms), zorder=3)

                # Mark ignored points
                if np.any(obs.ignore_list):

                    ignored_length = obs.state_vect_dist[obs.ignore_list > 0]
                    ignored_v_res = obs.v_residuals[obs.ignore_list > 0]
                    ignored_h_res = obs.h_residuals[obs.ignore_list > 0]

                    plt.scatter(ignored_length/1000, ignored_v_res, facecolors='none', edgecolors='k', \
                        marker='o', zorder=3, s=20)
                    plt.scatter(ignored_length/1000, ignored_h_res, facecolors='none', edgecolors='k', \
                        marker='o', zorder=3, s=20)


            plt.title('All spatial residuals')
            plt.xlabel('Length (km)')
            plt.ylabel('Residuals (m)')

            plt.grid()

            plt.legend(prop={'size': LEGEND_TEXT_SIZE})

            # Set the residual limits to +/-10m if they are smaller than that
            if np.max(np.abs(plt.gca().get_ylim())) < 10:
                plt.ylim([-10, 10])

            # Pickle the figure
            if ret_figs:
                fig_pickle_dict["all_spatial_residuals_length"] = pickle.dumps(plt.gcf(), protocol=2)

            if self.save_results:
                savePlot(plt, file_name + '_all_spatial_residuals_length.' + self.plot_file_type, output_dir)

            if show_plots:
                plt.show()

            else:
                plt.clf()
                plt.close()


            ##################################################################################################



            ### PLOT TOTAL SPATIAL RESIDUALS VS LENGTH ###
            ##################################################################################################

            for i, obs in enumerate(sorted(self.observations, key=lambda x:x.rbeg_ele, reverse=True)):

                marker, size_multiplier = markers[i%len(markers)]

                # Compute total residuals, take the signs from vertical residuals
                tot_res = np.sign(obs.v_residuals)*np.hypot(obs.v_residuals, obs.h_residuals)

                # Plot total residuals
                plt.scatter(obs.state_vect_dist/1000, tot_res, marker=marker, s=10*size_multiplier, \
                    label='{:s}'.format(str(obs.station_id)), zorder=3)

                # Mark ignored points
                if np.any(obs.ignore_list):

                    ignored_length = obs.state_vect_dist[obs.ignore_list > 0]
                    ignored_tot_res = tot_res[obs.ignore_list > 0]

                    plt.scatter(ignored_length/1000, ignored_tot_res, facecolors='none', edgecolors='k', \
                        marker='o', zorder=3, s=20)


            plt.title('Total spatial residuals')
            plt.xlabel('Length (km)')
            plt.ylabel('Residuals (m), vertical sign')

            plt.grid()

            plt.legend(prop={'size': LEGEND_TEXT_SIZE})

            # Set the residual limits to +/-10m if they are smaller than that
            if np.max(np.abs(plt.gca().get_ylim())) < 10:
                plt.ylim([-10, 10])

            # Pickle the figure
            if ret_figs:
                fig_pickle_dict["total_spatial_residuals_length"] = pickle.dumps(plt.gcf(), protocol=2)

            if self.save_results:
                savePlot(plt, file_name + '_total_spatial_residuals_length.' + self.plot_file_type, \
                    output_dir)

            if show_plots:
                plt.show()

            else:
                plt.clf()
                plt.close()


            ##################################################################################################




        ### PLOT ALL TOTAL SPATIAL RESIDUALS VS HEIGHT ###
        ##################################################################################################

        for i, obs in enumerate(sorted(self.observations, key=lambda x:x.rbeg_ele, reverse=True)):

            marker, size_multiplier = markers[i%len(markers)]

            # Calculate root mean square of the total residuals
            total_res_rms = np.sqrt(obs.v_res_rms**2 + obs.h_res_rms**2)

            # Compute total residuals, take the signs from vertical residuals
            tot_res = np.sign(obs.v_residuals)*np.hypot(obs.v_residuals, obs.h_residuals)

            # Plot total residuals
            plt.scatter(tot_res, obs.meas_ht/1000, marker=marker, \
                s=10*size_multiplier, label='{:s}, RMSD = {:.2f} m'.format(str(obs.station_id), \
                total_res_rms), zorder=3)

            # Mark ignored points
            if np.any(obs.ignore_list):

                ignored_ht = obs.model_ht[obs.ignore_list > 0]
                ignored_tot_res = np.sign(obs.v_residuals[obs.ignore_list > 0])\
                    *np.hypot(obs.v_residuals[obs.ignore_list > 0], obs.h_residuals[obs.ignore_list > 0])


                plt.scatter(ignored_tot_res, ignored_ht/1000, facecolors='none', edgecolors='k', \
                    marker='o', zorder=3, s=20)


        plt.title('All spatial residuals')
        plt.xlabel('Total deviation (m)')
        plt.ylabel('Height (km)')

        plt.grid()

        plt.legend(prop={'size': LEGEND_TEXT_SIZE})

        # Set the residual limits to +/-10m if they are smaller than that
        if np.max(np.abs(plt.gca().get_xlim())) < 10:
            plt.gca().set_xlim([-10, 10])

        # Pickle the figure
        if ret_figs:
            fig_pickle_dict["all_spatial_total_residuals_height"] = pickle.dumps(plt.gcf(), protocol=2)

        if self.save_results:
            savePlot(plt, file_name + '_all_spatial_total_residuals_height.' + self.plot_file_type, \
                output_dir)

        if show_plots:
            plt.show()

        else:
            plt.clf()
            plt.close()


        ##################################################################################################




        # # Plot lag per observing station
        # for obs in sorted(self.observations, key=lambda x: x.rbeg_ele, reverse=True):
            
        #     ### PLOT LAG ###
        #     ##################################################################################################

        #     fig, ax1 = plt.subplots()

        #     # Extract lag points that were not ignored
        #     used_times = obs.time_data[obs.ignore_list == 0]
        #     used_lag = obs.lag[obs.ignore_list == 0]

        #     if not obs.ignore_station:

        #         # Plot the lag
        #         ax1.plot(used_lag, used_times, color='r', marker='x', label='Lag', zorder=3)

        #         # Plot the Jacchia fit
        #         ax1.plot(jacchiaLagFunc(obs.time_data, *obs.jacchia_fit), obs.time_data, color='b', 
        #             label='Jacchia fit', zorder=3)


        #     # Plot ignored lag points
        #     if np.any(obs.ignore_list):

        #         ignored_times = obs.time_data[obs.ignore_list > 0]
        #         ignored_lag = obs.lag[obs.ignore_list > 0]

        #         ax1.scatter(ignored_lag, ignored_times, c='k', marker='+', zorder=4, \
        #             label='Lag, ignored points')

            
        #     ax1.legend(prop={'size': LEGEND_TEXT_SIZE})

        #     plt.title('Lag, station ' + str(obs.station_id))
        #     ax1.set_xlabel('Lag (m)')
        #     ax1.set_ylabel('Time (s)')

        #     ax1.set_ylim(min(obs.time_data), max(obs.time_data))

        #     ax1.grid()

        #     ax1.invert_yaxis()

        #     # Set the height axis
        #     ax2 = ax1.twinx()
        #     ax2.set_ylim(min(obs.meas_ht)/1000, max(obs.meas_ht)/1000)
        #     ax2.set_ylabel('Height (km)')

        #     plt.tight_layout()

        #     if self.save_results:
        #         savePlot(plt, file_name + '_' + str(obs.station_id) + '_lag.' + self.plot_file_type, output_dir)

        #     if show_plots:
        #         plt.show()

        #     else:
        #         plt.clf()
        #         plt.close()


        #     ##################################################################################################


        # Generate a list of colors to use for markers
        colors = cm.viridis(np.linspace(0, 0.8, len(self.observations)))

        # Only use one type of markers if there are not a lot of stations
        plot_markers = ['x']

        # Keep colors non-transparent if there are not a lot of stations
        alpha = 1.0


        # If there are more than 5 stations, interleave the colors with another colormap and change up
        #   markers
        if len(self.observations) > 5:
            colors_alt = cm.inferno(np.linspace(0, 0.8, len(self.observations)))
            for i in range(len(self.observations)):
                if i%2 == 1:
                    colors[i] = colors_alt[i]

            plot_markers.append("+")

            # Add transparency for more stations
            alpha = 0.75


        # Sort observations by first height to preserve color linearity
        obs_ht_sorted = sorted(self.observations, key=lambda x: x.model_ht[0])


        ### PLOT ALL LAGS ###
        ######################################################################################################

        # Plot lags from each station on a single plot
        for i, obs in enumerate(obs_ht_sorted):

            # Extract lag points that were not ignored
            used_times = obs.time_data[obs.ignore_list == 0]
            used_lag = obs.lag[obs.ignore_list == 0]

            # Choose the marker
            marker = plot_markers[i%len(plot_markers)]

            # Plot the lag
            plt_handle = plt.plot(used_lag, used_times, marker=marker, label=str(obs.station_id), 
                zorder=3, markersize=3, color=colors[i], alpha=alpha)


            # Plot ignored lag points
            if np.any(obs.ignore_list):

                ignored_times = obs.time_data[obs.ignore_list > 0]
                ignored_lag = obs.lag[obs.ignore_list > 0]

                plt.scatter(ignored_lag, ignored_times, facecolors='k', edgecolors=plt_handle[0].get_color(), 
                    marker='o', s=8, zorder=4, label='{:s} ignored points'.format(str(obs.station_id)))



        # Plot the Jacchia fit on all observations
        if self.show_jacchia:
            
            time_all = np.sort(np.hstack([obs.time_data for obs in self.observations]))
            time_jacchia = np.linspace(np.min(time_all), np.max(time_all), 1000)
            plt.plot(jacchiaLagFunc(time_jacchia, *self.jacchia_fit), time_jacchia, label='Jacchia fit', 
                zorder=3, color='k', alpha=0.5, linestyle="dashed")


        plt.title('Lags, all stations')

        plt.xlabel('Lag (m)')
        plt.ylabel('Time (s)')

        plt.legend(prop={'size': LEGEND_TEXT_SIZE})
        plt.grid()
        plt.gca().invert_yaxis()

        # Pickle the figure
        if ret_figs:
            fig_pickle_dict["lags_all"] = pickle.dumps(plt.gcf(), protocol=2)

        if self.save_results:
            savePlot(plt, file_name + '_lags_all.' + self.plot_file_type, output_dir)

        if show_plots:
            plt.show()

        else:
            plt.clf()
            plt.close()

        ######################################################################################################



        ### PLOT VELOCITY ###
        ######################################################################################################

        # Possible markers for velocity
        vel_markers = ['x', '+', '.', '2']

        fig, ax1 = plt.subplots()

        vel_max = -np.inf
        vel_min = np.inf

        ht_max = -np.inf
        ht_min = np.inf

        t_max = -np.inf
        t_min = np.inf

        
        first_ignored_plot = True


        # Plot velocities from each observed site
        for i, obs in enumerate(obs_ht_sorted):

            # Mark ignored velocities
            if np.any(obs.ignore_list):

                # Extract data that is not ignored
                ignored_times = obs.time_data[1:][obs.ignore_list[1:] > 0]
                ignored_velocities = obs.velocities[1:][obs.ignore_list[1:] > 0]

                # Set the label only for the first occurence
                if first_ignored_plot:

                    ax1.scatter(ignored_velocities/1000, ignored_times, facecolors='none', edgecolors='k', \
                        zorder=4, s=30, label='Ignored points')

                    first_ignored_plot = False

                else:
                    ax1.scatter(ignored_velocities/1000, ignored_times, facecolors='none', edgecolors='k', \
                        zorder=4, s=30)


            # Plot all point to point velocities
            ax1.scatter(obs.velocities[1:]/1000, obs.time_data[1:], marker=vel_markers[i%len(vel_markers)], 
                c=colors[i].reshape(1,-1), alpha=alpha, label='{:s}'.format(str(obs.station_id)), zorder=3)


            # Determine the max/min velocity and height, as this is needed for plotting both height/time axes
            vel_max = max(np.max(obs.velocities[1:]/1000), vel_max)
            vel_min = min(np.min(obs.velocities[1:]/1000), vel_min)

            ht_max = max(np.max(obs.meas_ht), ht_max)
            ht_min = min(np.min(obs.meas_ht), ht_min)

            t_max = max(np.max(obs.time_data), t_max)
            t_min = min(np.min(obs.time_data), t_min)


        # Plot the velocity calculated from the Jacchia model
        if self.show_jacchia:
            t_vel = np.linspace(t_min, t_max, 1000)
            ax1.plot(jacchiaVelocityFunc(t_vel, self.jacchia_fit[0], self.jacchia_fit[1], self.v_init)/1000, \
                t_vel, label='Jacchia fit', alpha=0.5, color='k')

        plt.title('Velocity')
        ax1.set_xlabel('Velocity (km/s)')
        ax1.set_ylabel('Time (s)')

        ax1.legend(prop={'size': LEGEND_TEXT_SIZE})
        ax1.grid()

        # Set absolute limits for velocities
        vel_min = max(vel_min, -20)
        vel_max = min(vel_max, 100)

        # Set velocity limits to +/- 3 km/s
        ax1.set_xlim([vel_min - 3, vel_max + 3])

        # Set time axis limits
        ax1.set_ylim([t_min, t_max])
        ax1.invert_yaxis()

        # Set the height axis
        ax2 = ax1.twinx()
        ax2.set_ylim(ht_min/1000, ht_max/1000)
        ax2.set_ylabel('Height (km)')

        plt.tight_layout()


        # Pickle the figure
        if ret_figs:
            fig_pickle_dict["velocities"] = pickle.dumps(plt.gcf(), protocol=2)

        if self.save_results:
            savePlot(plt, file_name + '_velocities.' + self.plot_file_type, output_dir)

        if show_plots:
            plt.show()

        else:
            plt.clf()
            plt.close()

        ######################################################################################################


        ### PLOT DISTANCE FROM RADIANT STATE VECTOR POSITION ###
        ######################################################################################################

        fig, ax1 = plt.subplots()

        for i, obs in enumerate(obs_ht_sorted):

            # Extract points that were not ignored
            used_times = obs.time_data[obs.ignore_list == 0]
            used_dists = obs.state_vect_dist[obs.ignore_list == 0]

            # Choose the marker
            marker = plot_markers[i%len(plot_markers)]

            plt_handle = ax1.plot(used_dists/1000, used_times, marker=marker, label=str(obs.station_id), \
                zorder=3, markersize=3, color=colors[i], alpha=alpha)


            # Plot ignored points
            if np.any(obs.ignore_list):
 
                ignored_times = obs.time_data[obs.ignore_list > 0]
                ignored_dists = obs.state_vect_dist[obs.ignore_list > 0]

                ax1.scatter(ignored_dists/1000, ignored_times, facecolors='k', 
                    edgecolors=plt_handle[0].get_color(), marker='o', s=8, zorder=5, \
                    label='{:s} ignored points'.format(str(obs.station_id)))



        # Add the fitted velocity line
        if self.velocity_fit is not None:

            # Get time data range
            t_min = min([np.min(obs.time_data) for obs in self.observations])
            t_max = max([np.max(obs.time_data) for obs in self.observations])

            t_range = np.linspace(t_min, t_max, 100)

            ax1.plot(lineFunc(t_range, *self.velocity_fit)/1000, t_range, label='Velocity fit', \
                linestyle='--', alpha=0.5, zorder=3)


        title = "Distances from state vector"
        if self.estimate_timing_vel:
            if self.timing_res is None:
                title += ", Time residuals not calculated"
            else:
                title += ", Time residuals = {:.3e} s".format(self.timing_res)

        plt.title(title)

        ax1.set_ylabel('Time (s)')
        ax1.set_xlabel('Distance from state vector (km)')
        
        ax1.legend(prop={'size': LEGEND_TEXT_SIZE})
        ax1.grid()
        
        # Set time axis limits
        ax1.set_ylim([t_min, t_max])
        ax1.invert_yaxis()

        # Set the height axis
        ax2 = ax1.twinx()
        ax2.set_ylim(ht_min/1000, ht_max/1000)
        ax2.set_ylabel('Height (km)')


        # Pickle the figure
        if ret_figs:
            fig_pickle_dict["lengths"] = pickle.dumps(plt.gcf(), protocol=2)

        if self.save_results:
            savePlot(plt, file_name + '_lengths.' + self.plot_file_type, output_dir)


        if show_plots:
            plt.show()

        else:
            plt.clf()
            plt.close()

        ######################################################################################################


        ### Plot lat/lon of the meteor ###
            
        # Calculate mean latitude and longitude of all meteor points
        met_lon_mean = meanAngle([x for x in obs.meas_lon for obs in self.observations])
        met_lat_mean = meanAngle([x for x in obs.meas_lat for obs in self.observations])


        # Put coordinates of all sites and the meteor in the one list
        lat_list = [obs.lat for obs in self.observations]
        lat_list.append(met_lat_mean)
        lon_list = [obs.lon for obs in self.observations]
        lon_list.append(met_lon_mean)

        # Put edge points of the meteor in the list
        lat_list.append(self.rbeg_lat)
        lon_list.append(self.rbeg_lon)
        lat_list.append(self.rend_lat)
        lon_list.append(self.rend_lon)
        lat_list.append(self.orbit.lat_ref)
        lon_list.append(self.orbit.lon_ref)


        # Init the map
        m = GroundMap(lat_list, lon_list, border_size=50, color_scheme='light')


        # Create a list of unique stations names, such that if there are multiple stations with identical
        # coordinates but only differ in the suffix, they will be plotted as one station
        station_name_mapping = {}
        for i, obs in enumerate(self.observations):

            # If the station is already in the mapping, skip it
            if obs.station_id in station_name_mapping:
                continue

            # Check if there are duplicate coordinates
            for obs2 in self.observations[i+1:]:

                if (obs.lat == obs2.lat) and (obs.lon == obs2.lon):

                    # Only take the common part of the two station names
                    common_name = os.path.commonprefix([obs.station_id, obs2.station_id])

                    # Strip "_" from the end of the common name
                    common_name = common_name.rstrip("_")

                    # Get the difference between the two station names
                    diff1 = obs.station_id[len(common_name):]
                    diff2 = obs2.station_id[len(common_name):]

                    # If the difference is e.g. _1, _2, _3, etc., it is a suffix
                    # Strip out _
                    # This will catch duplicates such as USL00N and USL00N_2
                    if (str(diff1).startswith("_") or str(diff2).startswith("_")) \
                        and ((diff1.strip("_").isdigit()) or (diff2.strip("_").isdigit())):
                    
                        station_name_mapping[obs.station_id] = common_name
                        station_name_mapping[obs2.station_id] = common_name


            # If the station is not in the mapping, add it
            if obs.station_id not in station_name_mapping:
                station_name_mapping[obs.station_id] = obs.station_id
                    



        # Plot locations of all stations and measured positions of the meteor
        plotted_codes = []
        for i, obs in enumerate(sorted(self.observations, key=lambda x:np.min(x.state_vect_dist), reverse=False)):

            # Plot measured points
            m.plot(obs.meas_lat[obs.ignore_list == 0], obs.meas_lon[obs.ignore_list == 0], c='r')

            # Plot ignored points
            if np.any(obs.ignore_list != 0):
                m.scatter(obs.meas_lat[obs.ignore_list != 0], obs.meas_lon[obs.ignore_list != 0], c='k', \
                    marker='x', s=5, alpha=0.5)
                


            station_name = station_name_mapping[obs.station_id]

            # If the station ID is already plotted, skip it
            if station_name in plotted_codes:
                continue

            # Extract marker type and size multiplier
            marker, sm = markers[i%len(markers)]

            # Plot stations
            m.scatter(obs.lat, obs.lon, s=sm*10, label=str(station_name), marker=marker)
                
            # Add the station to the list of plotted stations
            plotted_codes.append(station_name)



        # Plot a point marking the final point of the meteor
        m.scatter(self.htmin_lat, self.htmin_lon, c='k', marker='+', s=50, alpha=0.75, label='Lowest height')


        # If there are more than 10 observations, make the legend font smaller
        legend_font_size = LEGEND_TEXT_SIZE
        if len(self.observations) >= 10:
            legend_font_size = 5

        plt.legend(loc='upper left', prop={'size': legend_font_size})



        # Pickle the figure
        if ret_figs:
            fig_pickle_dict["ground_track"] = pickle.dumps(plt.gcf(), protocol=2)

        if self.save_results:
            savePlot(plt, file_name + '_ground_track.' + self.plot_file_type, output_dir)

        if show_plots:
            plt.show()

        else:
            plt.clf()
            plt.close()
            
        ######################################################################################################

        ### Plot lat/lon of the meteor using OSM ###
        ######################################################################################################
            
        if (self.enable_OSM_plot):

            from wmpl.Utils.PlotMap_OSM import OSMMap
            #import cartopy.crs as ccrs
            #import cartopy.io.img_tiles as cimgt        

            # Calculate mean latitude and longitude of all meteor points
            met_lon_mean = meanAngle([x for x in obs.meas_lon for obs in self.observations])
            met_lat_mean = meanAngle([x for x in obs.meas_lat for obs in self.observations])


            # Put coordinates of all sites and the meteor in the one list
            lat_list = [obs.lat for obs in self.observations]
            lat_list.append(met_lat_mean)
            lon_list = [obs.lon for obs in self.observations]
            lon_list.append(met_lon_mean)

            # Put edge points of the meteor in the list
            lat_list.append(self.rbeg_lat)
            lon_list.append(self.rbeg_lon)
            lat_list.append(self.rend_lat)
            lon_list.append(self.rend_lon)
            lat_list.append(self.orbit.lat_ref)
            lon_list.append(self.orbit.lon_ref)

            # Init the map
            m = OSMMap(lat_list, lon_list, border_size=50, color_scheme='light')


            # Plot locations of all stations and measured positions of the meteor
            for i, obs in enumerate(sorted(self.observations, key=lambda x:x.rbeg_ele, reverse=True)):

                # Extract marker type and size multiplier
                marker, sm = markers[i%len(markers)]

                # Plot stations
                m.scatter(obs.lat, obs.lon, s=sm*10, label=str(obs.station_id), marker=marker)

                # Plot measured points
                m.plot(obs.meas_lat[obs.ignore_list == 0], obs.meas_lon[obs.ignore_list == 0], c='r')

                # Plot ignored points
                if np.any(obs.ignore_list != 0):
                    m.scatter(obs.meas_lat[obs.ignore_list != 0], obs.meas_lon[obs.ignore_list != 0], c='k', \
                        marker='x', s=5, alpha=0.5)



            # Plot a point marking the final point of the meteor
            m.scatter(self.rend_lat, self.rend_lon, c='k', marker='+', s=50, alpha=0.75, label='Lowest height')


            # If there are more than 10 observations, make the legend font smaller
            legend_font_size = LEGEND_TEXT_SIZE
            if len(self.observations) >= 10:
                legend_font_size = 5

            plt.legend(loc='upper left', prop={'size': legend_font_size})



            # Pickle the figure
            if ret_figs:
                fig_pickle_dict["OSM_ground_track"] = pickle.dumps(plt.gcf(), protocol=2)

            if self.save_results:
                savePlot(plt, file_name + '_OSM_ground_track.' + self.plot_file_type, output_dir)

            if show_plots:
                plt.show()

            else:
                plt.clf()
                plt.close()            

        ######################################################################################################


        # # Plot angular residuals for every station separately
        # for obs in sorted(self.observations, key=lambda x: x.rbeg_ele, reverse=True):

        #     # Calculate residuals in arcseconds
        #     res = np.degrees(obs.ang_res)*3600

        #     # Mark ignored points
        #     if np.any(obs.ignore_list):

        #         ignored_times = obs.time_data[obs.ignore_list > 0]
        #         ignored_residuals = res[obs.ignore_list > 0]

        #         plt.scatter(ignored_times, ignored_residuals, facecolors='none', edgecolors='k', s=20, \
        #             zorder=4, label='Ignored points')


        #     # Calculate the RMSD of the residuals in arcsec
        #     res_rms = np.degrees(obs.ang_res_std)*3600

        #     # Plot residuals
        #     plt.scatter(obs.time_data, res, label='Angle, RMSD = {:.2f}"'.format(res_rms), s=2, zorder=3)


        #     plt.title('Observed vs. Radiant LoS Residuals, station ' + str(obs.station_id))
        #     plt.ylabel('Angle (arcsec)')
        #     plt.xlabel('Time (s)')

        #     # The lower limit is always at 0
        #     plt.ylim(ymin=0)

        #     plt.grid()
        #     plt.legend(prop={'size': LEGEND_TEXT_SIZE})

        #     if self.save_results:
        #         savePlot(plt, file_name + '_' + str(obs.station_id) + '_angular_residuals.' \
        #             + self.plot_file_type, output_dir)

        #     if show_plots:
        #         plt.show()

        #     else:
        #         plt.clf()
        #         plt.close()


        # Plot angular residuals from all stations
        first_ignored_plot = True
        for i, obs in enumerate(sorted(self.observations, key=lambda x:x.rbeg_ele, reverse=True)):

            # Extract marker type and size multiplier
            marker, sm = markers[i%len(markers)]

            # Calculate residuals in arcseconds
            res = np.degrees(obs.ang_res)*3600

            # Mark ignored points
            if np.any(obs.ignore_list):

                ignored_times = obs.time_data[obs.ignore_list > 0]
                ignored_residuals = res[obs.ignore_list > 0]

                # Plot the label only for the first occurence
                if first_ignored_plot:
                    
                    plt.scatter(ignored_times, ignored_residuals, facecolors='none', edgecolors='k', s=20, \
                        zorder=4, label='Ignored points')

                    first_ignored_plot = False

                else:
                    plt.scatter(ignored_times, ignored_residuals, facecolors='none', edgecolors='k', s=20, \
                        zorder=4)


            # Calculate the RMS of the residuals in arcsec
            res_rms = np.degrees(obs.ang_res_std)*3600

            # Plot residuals
            plt.scatter(obs.time_data, res, s=10*sm, zorder=3, label=str(obs.station_id) + \
                ', RMSD = {:.2f}"'.format(res_rms), marker=marker)


        plt.title('Observed vs. Radiant LoS Residuals, all stations')
        plt.ylabel('Angle (arcsec)')
        plt.xlabel('Time (s)')

        # The lower limit is always at 0
        plt.ylim(ymin=0)

        plt.grid()
        plt.legend(prop={'size': LEGEND_TEXT_SIZE})

        # Pickle the figure
        if ret_figs:
            fig_pickle_dict["all_angular_residuals"] = pickle.dumps(plt.gcf(), protocol=2)

        if self.save_results:
            savePlot(plt, file_name + '_all_angular_residuals.' + self.plot_file_type, output_dir)

        if show_plots:
            plt.show()

        else:
            plt.clf()
            plt.close()



        ######################################################################################################

        ### PLOT ABSOLUTE MAGNITUDES VS TIME, IF ANY ###

        first_ignored_plot = True
        if np.any([obs.absolute_magnitudes is not None for obs in self.observations]):

            # Go through all observations
            for obs in sorted(self.observations, key=lambda x: x.rbeg_ele, reverse=True):

                # Check if the absolute magnitude was given
                if obs.absolute_magnitudes is not None:

                    # Filter out None absolute magnitudes
                    filter_mask = np.array([abs_mag is not None for abs_mag in obs.absolute_magnitudes])

                    # Extract data that is not ignored
                    used_times = obs.time_data[filter_mask & (obs.ignore_list == 0)]
                    used_magnitudes = obs.absolute_magnitudes[filter_mask & (obs.ignore_list == 0)]

                    # Filter out magnitudes fainter than mag 8
                    mag_mask = np.array([abs_mag < 8 for abs_mag in used_magnitudes])
                    
                    # Avoid crash if no magnitudes exceed the threshold
                    if np.any(mag_mask):
                        used_times = used_times[mag_mask]
                        used_magnitudes = used_magnitudes[mag_mask]

                    else:
                        continue


                    plt_handle = plt.plot(used_times, used_magnitudes, marker='x', \
                        label=str(obs.station_id), zorder=3)

                    # Mark ignored absolute magnitudes
                    if np.any(obs.ignore_list):

                        # Extract data that is ignored
                        ignored_times = obs.time_data[filter_mask & (obs.ignore_list > 0)]
                        ignored_magnitudes = obs.absolute_magnitudes[filter_mask & (obs.ignore_list > 0)]

                        plt.scatter(ignored_times, ignored_magnitudes, facecolors='k', \
                            edgecolors=plt_handle[0].get_color(), marker='o', s=8, zorder=4)


            plt.xlabel('Time (s)')
            plt.ylabel('Absolute magnitude')

            plt.gca().invert_yaxis()

            plt.legend(prop={'size': LEGEND_TEXT_SIZE})

            plt.grid()

            # Pickle the figure
            if ret_figs:
                fig_pickle_dict["abs_mag"] = pickle.dumps(plt.gcf(), protocol=2)

            if self.save_results:
                savePlot(plt, file_name + '_abs_mag.' + self.plot_file_type, output_dir)

            if show_plots:
                plt.show()

            else:
                plt.clf()
                plt.close()


        ######################################################################################################


        ### PLOT ABSOLUTE MAGNITUDES VS HEIGHT, IF ANY ###

        first_ignored_plot = True
        if np.any([obs.absolute_magnitudes is not None for obs in self.observations]):

            # Go through all observations
            for obs in sorted(self.observations, key=lambda x: x.rbeg_ele, reverse=True):

                # Check if the absolute magnitude was given
                if obs.absolute_magnitudes is not None:

                    # Filter out None absolute magnitudes
                    filter_mask = np.array([abs_mag is not None for abs_mag in obs.absolute_magnitudes])

                    # Extract data that is not ignored
                    used_heights = obs.model_ht[filter_mask & (obs.ignore_list == 0)]
                    used_magnitudes = obs.absolute_magnitudes[filter_mask & (obs.ignore_list == 0)]

                    # Filter out magnitudes fainter than mag 8
                    mag_mask = np.array([abs_mag < 8 for abs_mag in used_magnitudes])
                    
                    # Avoid crash if no magnitudes exceed the threshold
                    if np.any(mag_mask):
                        used_heights = used_heights[mag_mask]
                        used_magnitudes = used_magnitudes[mag_mask]

                    else:
                        continue

                    plt_handle = plt.plot(used_magnitudes, used_heights/1000, marker='x', \
                        label=str(obs.station_id), zorder=3)

                    # Mark ignored absolute magnitudes
                    if np.any(obs.ignore_list):

                        # Extract data that is ignored
                        ignored_heights = obs.model_ht[filter_mask & (obs.ignore_list > 0)]
                        ignored_magnitudes = obs.absolute_magnitudes[filter_mask & (obs.ignore_list > 0)]

                        plt.scatter(ignored_magnitudes, ignored_heights/1000, facecolors='k', \
                            edgecolors=plt_handle[0].get_color(), marker='o', s=8, zorder=4)


            plt.xlabel('Absolute magnitude')
            plt.ylabel('Height (km)')

            plt.gca().invert_xaxis()

            plt.legend(prop={'size': LEGEND_TEXT_SIZE})

            plt.grid()

            # Pickle the figure
            if ret_figs:
                fig_pickle_dict["abs_mag_ht"] = pickle.dumps(plt.gcf(), protocol=2)

            if self.save_results:
                savePlot(plt, file_name + '_abs_mag_ht.' + self.plot_file_type, output_dir)

            if show_plots:
                plt.show()

            else:
                plt.clf()
                plt.close()


        ######################################################################################################


        # Plot the orbit in 3D
        if self.calc_orbit:

            # Check if the orbit was properly calculated
            if self.orbit.ra_g is not None:

                # Construct a list of orbital elements of the meteor
                orbit_params = np.array([
                    [self.orbit.a, self.orbit.e, np.degrees(self.orbit.i), np.degrees(self.orbit.peri), \
                        np.degrees(self.orbit.node)]
                    ])

                if (output_dir is None) or (file_name is None):
                    plot_path = None
                    save_results = False

                else:
                    plot_path = os.path.join(output_dir, file_name)
                    save_results = self.save_results


                # Run orbit plotting procedure
                plotOrbits(orbit_params, jd2Date(self.jdt_ref, dt_obj=True), save_plots=save_results, \
                    plot_path=plot_path, linewidth=1, color_scheme='light', \
                    plot_file_type=self.plot_file_type)


                plt.tight_layout()

                # Pickle the figure
                if ret_figs:
                    fig_pickle_dict["orbit"] = pickle.dumps(plt.gcf(), protocol=2)


                if show_plots:
                    plt.show()

                else:
                    plt.clf()
                    plt.close()



        # Restore the status of save results scripts and return a dictionary of pickled figure objects
        if ret_figs:
            self.save_results = save_results_prev_status

            return fig_pickle_dict



    def showLoS(self):
        """ Show the stations and the lines of sight solution. """


        # Compute ECI values if they have not been computed
        if self.observations[0].model_eci is None:
            self.calcECIEqAltAz(self.state_vect_mini, self.radiant_eci_mini, self.observations)


        fig = plt.figure()
        ax = fig.add_subplot(111, projection='3d')

        # Calculate the position of the state vector (aka. first point on the trajectory)
        traj_point = self.observations[0].model_eci[0]/1000

        # Calculate the length to the last point on the trajectory
        meteor_len = np.sqrt(np.sum((self.observations[0].model_eci[0]/1000 \
            - self.observations[0].model_eci[-1]/1000)**2))

        # Calculate the plot limits
        x_list = [x_stat for obs in self.observations for x_stat in obs.stat_eci_los[:, 0]/1000]
        x_list.append(traj_point[0])
        y_list = [y_stat for obs in self.observations for y_stat in obs.stat_eci_los[:, 1]/1000]
        y_list.append(traj_point[1])
        z_list = [z_stat for obs in self.observations for z_stat in obs.stat_eci_los[:, 2]/1000]
        z_list.append(traj_point[2])

        x_min, x_max = min(x_list), max(x_list)
        y_min, y_max = min(y_list), max(y_list)
        z_min, z_max = min(z_list), max(z_list)


        # Normalize the plot limits so they are rectangular
        delta_x = x_max - x_min
        delta_y = y_max - y_min
        delta_z = z_max - z_min
        delta_max = max([delta_x, delta_y, delta_z])

        x_diff = delta_max - delta_x
        x_min -= x_diff/2
        x_max += x_diff/2

        y_diff = delta_max - delta_y
        y_min -= y_diff/2
        y_max += y_diff/2

        z_diff = delta_max - delta_z
        z_min -= z_diff/2
        z_max += z_diff/2


        # Plot stations and observations
        for obs in self.observations:

            # Station positions
            ax.scatter(obs.stat_eci_los[:, 0]/1000, obs.stat_eci_los[:, 1]/1000, obs.stat_eci_los[:, 2]/1000,\
                s=20)

            # Plot lines of sight
            for i, (stat_eci_los, meas_eci_los) in enumerate(zip(obs.stat_eci_los, obs.meas_eci_los)):

                # Take every other
                if i%2 == 1:
                    continue

                # Calculate the point on the trajectory
                traj_pt, _, _ = findClosestPoints(stat_eci_los, meas_eci_los, self.state_vect_mini, 
                    self.radiant_eci_mini)

                vect_len = np.sqrt(np.sum((stat_eci_los - traj_pt)**2))/1000

                # Lines of sight
                ax.quiver(stat_eci_los[0]/1000, stat_eci_los[1]/1000, stat_eci_los[2]/1000, 
                    meas_eci_los[0]/1000, meas_eci_los[1]/1000, meas_eci_los[2]/1000, 
                    length=vect_len, normalize=True, arrow_length_ratio=0, color='blue', alpha=0.5)



        # Plot the radiant state vector
        rad_x, rad_y, rad_z = -self.radiant_eci_mini/1000
        rst_x, rst_y, rst_z = traj_point
        ax.quiver(rst_x, rst_y, rst_z, rad_x, rad_y, rad_z, length=meteor_len, normalize=True, color='red', 
            arrow_length_ratio=0.1)

        ax.set_xlim([x_min, x_max])
        ax.set_ylim([y_min, y_max])
        ax.set_zlim([z_min, z_max])


        ax.set_xlabel('X (km)')
        ax.set_ylabel('Y (km)')
        ax.set_zlabel('Z (km)')

        # Change the size of ticks (make them smaller)
        ax.tick_params(axis='both', which='major', labelsize=8)

        plt.show()



    def calcStationIncidentAngles(self, state_vect, radiant_eci, observations):
        """ Calculate angles between the radiant vector and the vector pointing from a station to the 
            initial state vector. 

        Arguments:
            state_vect: [ndarray] (x, y, z) ECI coordinates of the initial state vector (meters).
            radiant_eci: [ndarray] (x, y, z) components of the unit radiant direction vector.
            observations: [list] A list of ObservationPoints objects which hold measurements from individual
                stations.

        Return:
            return: [list] A list of angles (radians) for every station.
        """

        angles = []

        for obs in observations:

            # Calculate the vector pointing from the station to the state vector
            w = vectNorm(state_vect - obs.stat_eci)

            # Calculate the angle between the pointing vector and the radiant vector
            q_r = np.arccos(np.dot(radiant_eci, w))

            angles.append(q_r)


        return angles




    def run(self, _rerun_timing=False, _rerun_bad_picks=False, _mc_run=False, _orig_obs=None, 
        _prev_toffsets=None):
        """ Estimate the trajectory from the given input points. 
        
        Keyword arguments (internal flags, DO NOT SPECIFY MANUALLY!):
            _rerun_timing: [bool] Internal flag. Is it True when everything is recalculated upon estimating 
                the difference in timings, so it breaks the second trajectory run after updating the values
                of R.A., Dec, velocity, etc.
            _rerun_bad_picks: [bool] Internal flag. Is is True when a second pass of trajectory estimation is
                run with bad picks removed, thus improving the solution.
            _mc_run: [bool] Internal flag. True if the solver is calculating the Carlo Run.
            _orig_obs: [list] Used for Monte Carlo. A list of original observations, with no added noise.
                Used for calculating all other parameters after the trajectory with noise has been estimated.
            _prev_toffsets: [ndarray] Internal variable. Used for keeping the initially estimated timing 
                offsets from the first run of the solver. None by default.


        Return:
            traj_best: [Trajectory object] The best trajectory from all Monte Carlo runs. If no Monte Carlo
                runs were preformed, the pure LoS trajectory will be returned.

        """

        # Make sure there are at least 2 stations
        if numStationsNotIgnored(self.observations) < 2:
            
            print('At least 2 sets of measurements from 2 stations are needed to estimate the trajectory!')

            return None


        ### Recompute the reference JD and all times so that the first time starts at 0 ###

        # Determine the first relative time from reference JD
        t0 = min([obs.time_data[0] for obs in self.observations if (not obs.ignore_station) \
            or (not np.all(obs.ignore_list))])

        # If the first time is not 0, normalize times so that the earliest time is 0
        if t0 != 0.0:

            # Offset all times by t0
            for obs in self.observations:
                obs.time_data -= t0


            # Recompute the reference JD to corresponds with t0
            self.jdt_ref = self.jdt_ref + t0/86400.0


        ###################################################################################


        # Determine which station has the reference time (the first time entry is 0 for that station, but
        # do not take the station which has excluded points)
        for i, obs in enumerate(self.observations):

            # Do not take the station with excluded points as the reference one
            if obs.excluded_indx_range:
                continue
            
            if obs.time_data[0] == 0.0:
                self.t_ref_station = i
                break


        ### INTERSECTING PLANES SOLUTION ###
        ######################################################################################################

        self.intersection_list = []

        # Calculate all plane intersections in between all station pairs, only use non-ignored stations
        nonignored_observations = [obs for obs in self.observations if not obs.ignore_station]
        for i, obs1 in enumerate(nonignored_observations):
            for j, obs2 in enumerate(nonignored_observations[i + 1:]):

                # Perform plane intersection
                plane_intersection = PlaneIntersection(obs1, obs2)

                if self.verbose:
                    print('Convergence angle between stations', obs1.station_id, 'and', obs2.station_id)
                    print(' Q =', np.degrees(plane_intersection.conv_angle), 'deg')
                
                self.intersection_list.append(plane_intersection)


        radiant_sum = np.zeros(shape=3)
        weights_sum = 1e-10

        # Sum all radiants ECI positions and weights
        for plane_intersection in self.intersection_list:

            # Add the calculated radiant to the radiant sum
            radiant_sum += plane_intersection.weight*plane_intersection.radiant_eci

            weights_sum += plane_intersection.weight


        # Calculate the average radiant
        avg_radiant = radiant_sum/weights_sum

        # Normalize the radiant vector to a unit vector
        self.avg_radiant = vectNorm(avg_radiant)

        # Calculate the radiant position in RA and Dec
        self.radiant_eq = eci2RaDec(self.avg_radiant)

        if self.verbose:
            print('Multi-Track Weighted IP radiant:', np.degrees(self.radiant_eq))


        # Choose the intersection with the largest convergence angle as the best solution
        # The reason why the average trajectory determined from plane intersections is not taken as the 'seed'
        # for the LoS method is that the state vector cannot be calculated for the average radiant
        self.best_conv_inter = max(self.intersection_list, key=attrgetter('conv_angle'))

        if self.verbose:
            print('Best Convergence Angle IP radiant:', np.degrees(self.best_conv_inter.radiant_eq))


        # Set the 3D position of the radiant line as the state vector, at the beginning point
        self.state_vect = moveStateVector(self.best_conv_inter.cpa_eci, self.best_conv_inter.radiant_eci,
            self.observations)

        # Calculate incident angles between the trajectory and the station
        self.incident_angles = self.calcStationIncidentAngles(self.state_vect, \
            self.best_conv_inter.radiant_eci, self.observations)

        # Join each observation the calculated incident angle
        for obs, inc_angl in zip(self.observations, self.incident_angles):
            obs.incident_angle = inc_angl



        # If there are more than 2 stations, use weights for fitting
        if numStationsNotIgnored(self.observations) > 2:

            # Calculate minimization weights for LoS minimization as squared sines of incident angles
            weights = [np.sin(w)**2 for w in self.incident_angles]

        else:

            # Use unity weights if there are only two stations
            weights = [1.0]*len(self.observations)


        # Set weights to 0 for stations that are not used
        weights = [w if (self.observations[i].ignore_station == False) else 0 for i, w in enumerate(weights)]

        # Set weights to stations
        for w, obs in zip(weights, self.observations):
                obs.weight = w


        # Print weights
        if self.verbose:
            print('LoS statistical weights:')

            for obs in self.observations:
                print("{:>12s}, {:.3f}".format(obs.station_id, obs.weight))

        ######################################################################################################


        if self.verbose:
            print('Intersecting planes solution:', self.state_vect)
            
            print('Minimizing angle deviations...')


        ### LEAST SQUARES SOLUTION ###
        ######################################################################################################

        # Calculate the initial sum and angles deviating from the radiant line
        angle_sum = angleSumMeasurements2Line(self.observations, self.state_vect, \
             self.best_conv_inter.radiant_eci, weights=weights, \
             gravity=(_rerun_timing and self.gravity_correction), gravity_factor=self.gravity_factor, 
             v0z=self.v0z
             )

        if self.verbose:
            print('Initial angle sum:', angle_sum)


        # Set the initial guess for the state vector and the radiant from the intersecting plane solution
        p0 = np.r_[self.state_vect, self.best_conv_inter.radiant_eci]

        # Perform the minimization of angle deviations. The gravity will only be compansated for after the
        #   initial estimate of timing differences
        minimize_solution = scipy.optimize.minimize(minimizeAngleCost, p0, args=(self.observations, weights, 
            (_rerun_timing and self.gravity_correction), self.gravity_factor, self.v0z), method="Nelder-Mead")

        # NOTE
        # Other minimization methods were tried as well, but all produce higher fit residuals than Nelder-Mead.
        # Tried:
        # - Powell, CS, BFGS - larger residuals
        # - Least Squares - large residuals
        # - Basinhopping with NM seed solution - long time to execute with no improvement


        # If the minimization diverged, bound the solution to +/-10% of state vector
        if np.max(np.abs(minimize_solution.x[:3] - self.state_vect)/self.state_vect) > 0.1:

            print('WARNING! Unbounded state vector optimization failed!')
            print('Trying bounded minimization to +/-10% of state vector position.')

            # Limit the minimization to 10% of original estimation in the state vector
            bounds = []
            for val in self.state_vect:
                bounds.append(sorted([0.9*val, 1.1*val]))

            # Bound the radiant vector to +/- 25% of original vales, per each ECI coordinate
            for val in self.best_conv_inter.radiant_eci:
                bounds.append(sorted([0.75*val, 1.25*val]))

            print('BOUNDS:', bounds)
            print('p0:', p0)
            minimize_solution = scipy.optimize.minimize(minimizeAngleCost, p0, args=(self.observations, \
                weights, (_rerun_timing and self.gravity_correction), self.gravity_factor, self.v0z), 
                bounds=bounds, method='SLSQP')


        if self.verbose:
            print('Minimization info:')
            print(' Message:', minimize_solution.message)
            print(' Iterations:', minimize_solution.nit)
            print(' Success:', minimize_solution.success)
            print(' Final function value:', minimize_solution.fun)


        # Set the minimization status
        self.los_mini_status = minimize_solution.success

        # If the minimization succeded
        if minimize_solution.success:
        
            # Unpack the solution
            self.state_vect_mini, self.radiant_eci_mini = np.hsplit(minimize_solution.x, 2)

            # Set the state vector to the position of the highest point projected on the radiant line
            self.state_vect_mini = moveStateVector(self.state_vect_mini, self.radiant_eci_mini, 
                self.observations)

            # Normalize radiant direction
            self.radiant_eci_mini = vectNorm(self.radiant_eci_mini)

            # Convert the minimized radiant solution to RA and Dec
            self.radiant_eq_mini = eci2RaDec(self.radiant_eci_mini)

            if self.verbose:
                print('Position and radiant LMS solution:')
                print(' State vector:', self.state_vect_mini)
                print(' Ra', np.degrees(self.radiant_eq_mini[0]), 'Dec:', np.degrees(self.radiant_eq_mini[1]))

        else:

            print('Angle minimization failed altogether!')

            # If the solution did not succeed, set the values to intersecting plates solution
            self.radiant_eci_mini = self.best_conv_inter.radiant_eci

            # Normalize radiant direction
            self.radiant_eci_mini = vectNorm(self.radiant_eci_mini)

            # Convert the minimized radiant solution to RA and Dec
            self.radiant_eq_mini = eci2RaDec(self.radiant_eci_mini)

            # Calculate the state vector
            self.state_vect_mini = moveStateVector(self.state_vect, self.radiant_eci_mini, 
                self.observations)

        ######################################################################################################


        # If running a Monte Carlo run, switch the observations to the original ones, so the noise does not 
        # influence anything except the radiant position
        if (_mc_run or _rerun_timing) and (_orig_obs is not None):
                
            # Store the noisy observations for later
            self.obs_noisy = list(self.observations)

            # Replace the noisy observations with original observations
            self.observations = _orig_obs


            # If this is the run of recalculating the parameters after updating the timing, preserve the
            # timing as well
            if _rerun_timing:
                for obs, obs_noise in zip(self.observations, self.obs_noisy):
                    obs.time_data = np.copy(obs_noise.time_data)


        # Calculate velocity at each point
        self.calcVelocity(self.state_vect_mini, self.radiant_eci_mini, self.observations, weights)


        if self.verbose and self.estimate_timing_vel:
            print('Estimating initial velocity and timing differences...')



        # # Show the pre-time corrected time vs. length
        # if not _rerun_timing:

        #     ### PLOT DISTANCE FROM RADIANT STATE VECTOR POSITION ###
        #     ######################################################################################################
        #     for obs in self.observations:

        #         # Extract points that were not ignored
        #         used_times = obs.time_data[obs.ignore_list == 0]
        #         used_dists = obs.state_vect_dist[obs.ignore_list == 0]

        #         plt_handle = plt.plot(used_dists/1000, used_times, marker='x', label=str(obs.station_id), \
        #             zorder=3)


        #         # Plot ignored points
        #         if np.any(obs.ignore_list):

        #             ignored_times = obs.time_data[obs.ignore_list > 0]
        #             ignored_dists = obs.state_vect_dist[obs.ignore_list > 0]
                        
        #             plt.scatter(ignored_dists/1000, ignored_times, facecolors='k', \
        #                 edgecolors=plt_handle[0].get_color(), marker='o', s=8, zorder=4, \
        #                 label='{:s} ignored points'.format(str(obs.station_id)))


        #     plt.title("Distances from state vector, before time correction")

        #     plt.ylabel('Time (s)')
        #     plt.xlabel('Distance from state vector (km)')
            
        #     plt.legend()
        #     plt.grid()
        #     plt.gca().invert_yaxis()

        #     plt.tight_layout()

        #     plt.show()


        # Calculate the lag ONLY if it was not calculated during timing estimation
        if self.observations[0].lag is None:

            # Calculate lag
            self.calcLag(self.observations)
            

        # Estimate the timing difference between stations and the initial velocity and update the time
        (
            self.timing_minimization_successful, 
            self.velocity_fit, 
            self.v_init, 
            self.v_init_stddev,
            self.time_diffs, 
            self.observations 
        ) = self.estimateTimingAndVelocity(
            self.observations, 
            weights,
            estimate_timing_vel=self.estimate_timing_vel
            )


        # If estimating the timing failed, skip any further steps
        if not self.timing_minimization_successful:
            print('unable to minimise timing')
            return None


        # Calculate velocity at each point with updated timings
        self.calcVelocity(self.state_vect_mini, self.radiant_eci_mini, self.observations, weights,
            calc_res=_rerun_timing)


        ### RERUN THE TRAJECTORY ESTIMATION WITH UPDATED TIMINGS ###
        ######################################################################################################

        # Runs only in the first pass of trajectory estimation and estimates timing offsets between stations
        if not _rerun_timing:

            # Assign the initial timing differences
            if not _rerun_bad_picks:
                self.time_diffs_final = self.time_diffs

            else:
                # Assign the timing differences after bad pick removal
                self.time_diffs_final += self.time_diffs


            # After the timing has been estimated, everything needs to be recalculated from scratch
            if self.estimate_timing_vel:


                # If doing a Monte Carlo run, switch back to noisy observations
                if _mc_run and (_orig_obs is not None):

                    # Keep the updated timings
                    for obs, obs_noise in zip(self.observations, self.obs_noisy):
                        obs_noise.time_data = np.copy(obs.time_data)

                    # Switch back to noisy observations, but with updated timing
                    self.observations = self.obs_noisy


                # Make a copy of observations
                temp_observations = copy.deepcopy(self.observations)

                
                # Reset the observation points
                self.observations = []

                if self.verbose:
                    print()
                    print("---------------------------------------------------------------------------------")
                    print("Updating the solution after the timing estimation...")
                    print("---------------------------------------------------------------------------------")

                # Reinitialize the observations with proper timing
                for obs in temp_observations:
                    self.infillWithObs(obs)

                
                # Re-run the trajectory estimation with updated timings. This will update all calculated
                # values up to this point
                self.run(_rerun_timing=True, _prev_toffsets=self.time_diffs, _orig_obs=_orig_obs)


        else:

            # In the second pass with updated timings, calculate the final timing offsets
            self.time_diffs_final += self.time_diffs


            return None


        ######################################################################################################


        # If running a Monte Carlo runs, switch the observations to the original ones, so noise does not 
        # infuence anything except the radiant position
        if _mc_run and (_orig_obs is not None):
                
            # Store the noisy observations for later
            self.obs_noisy = list(self.observations)

            # Replace the noisy observations with original observations
            self.observations = _orig_obs

            # Keep the updated timings
            for obs, obs_noise in zip(self.observations, self.obs_noisy):
                obs.time_data = np.copy(obs_noise.time_data)



        # If the stations have no time overlap at all, skip further computations
        if len([obs for obs in self.observations if not obs.ignore_station]) < 2:
            return None


        # Do a Jacchia exponential fit to the lag, per every station
        self.jacchia_fit = self.fitJacchiaLag(self.observations)

        # Calculate latitude, longitude and altitude of each point closest to the radiant line, in WGS84
        self.calcLLA(self.state_vect_mini, self.radiant_eci_mini, self.observations)


        # Compute the initial velocity as the average velocity of all points above the given height
        #   (optional)
        if self.v_init_ht is not None:
            v_ht_avg, intercept_ht_avg = self.calcAvgVelocityAboveHt(self.observations, 1000*self.v_init_ht, \
                weights)

            # Assign this average velocity as the initial velocity if the fit was successful
            if v_ht_avg is not None:
                
                self.v_init = v_ht_avg
                self.velocity_fit = [self.v_init, intercept_ht_avg]

                # Recalculate the lag
                self.calcLag(self.observations, velocity_fit=self.velocity_fit)

                # Refit jacchia lag fit
                self.jacchia_fit = self.fitJacchiaLag(self.observations)


        # Calculate ECI positions of the CPA on the radiant line, RA and Dec of the points on the radiant
        # line as seen by the observers, the corresponding azimuth and elevation, and set arrays model_fit1 
        # and model_fit2 to be of the same type as the input parameters meas1 and meas2
        self.calcECIEqAltAz(self.state_vect_mini, self.radiant_eci_mini, self.observations)


        # Calculate horizontal, vertical and angular residuals from the lines of sight to the radiant line
        self.calcAllResiduals(self.state_vect_mini, self.radiant_eci_mini, self.observations)

        # Calculate absolute magnitudes
        self.calcAbsMagnitudes()


        ### REMOVE BAD PICKS AND RECALCULATE ###
        ######################################################################################################

        if self.filter_picks:
            if (not _rerun_bad_picks):

                picks_rejected = 0

                # Remove all picks which deviate more than N sigma in angular residuals
                for obs in self.observations:

                    # Find the indicies of picks which are within N sigma
                    good_picks = obs.ang_res < (np.mean(obs.ang_res) \
                        + self.reject_n_sigma_outliers*obs.ang_res_std)

                    # If the number of good picks is below 4, do not remove any picks
                    if np.count_nonzero(good_picks) < 4:
                        continue

                    # Check if any picks were removed
                    if np.count_nonzero(good_picks) < len(obs.ang_res):
                        picks_rejected += len(obs.ang_res) - np.count_nonzero(good_picks)

                        # Ignore bad picks
                        obs.ignore_list[~good_picks] = 1


                # Run only if some picks were rejected
                if picks_rejected:

                    # Make a copy of observations
                    temp_observations = copy.deepcopy(self.observations)
                    
                    # Reset the observation points
                    self.observations = []

                    if self.verbose:
                        print()
                        print("---------------------------------------------------------------------------------")
                        print("Updating the solution after rejecting", picks_rejected, "bad picks...")
                        print("---------------------------------------------------------------------------------")

                    # Reinitialize the observations without the bad picks
                    for obs in temp_observations:
                        self.infillWithObs(obs)

                    
                    # Re-run the trajectory estimation with updated timings. This will update all calculated
                    # values up to this point
                    self.run(_rerun_bad_picks=True, _prev_toffsets=self.time_diffs_final)

                else:
                    if self.verbose:
                        print("All picks are within 3 sigma...")


            else:

                # In the second pass, return None
                return None

        ######################################################################################################

        # If the time fit failed, stop further computations
        if not self.timing_minimization_successful:
            return None


        ### CALCULATE ORBIT ###
        ######################################################################################################

        if self.calc_orbit:

            # Calculate average velocity and average ECI position of the trajectory
            self.v_avg, self.state_vect_avg, self.jd_avg = self.calcAverages(self.observations)


            # Calculate the orbit of the meteor
            # If the LoS estimation failed, then the plane intersection solution will be used for the orbit,
            # which needs to have fixed stations and the average velocity should be the reference velocity
            self.orbit = calcOrbit(self.radiant_eci_mini, self.v_init, self.v_avg, self.state_vect_mini, \
                self.rbeg_jd, stations_fixed=(not minimize_solution.success), \
                reference_init=minimize_solution.success, v_init_stddev_direct=self.v_init_stddev)

            if self.verbose:
                print(self.orbit.__repr__(v_init_ht=self.v_init_ht))


        ######################################################################################################


        # Break if doing a Monte Carlo run
        if _mc_run:
            return None


        if self.monte_carlo:

            # Do a Monte Carlo estimate of the uncertainties in all calculated parameters
            traj_best, uncertainties = monteCarloTrajectory(self, mc_runs=self.mc_runs, \
                mc_pick_multiplier=self.mc_pick_multiplier, noise_sigma=self.mc_noise_std, \
                geometric_uncert=self.geometric_uncert, plot_results=self.save_results, \
                mc_cores=self.mc_cores, max_runs=self.mc_runs_max)


            ### Save uncertainties to the trajectory object ###
            if uncertainties is not None:
                traj_uncer = copy.deepcopy(uncertainties)

                # Remove the list of all MC trajectires (it is unecessarily big)
                traj_uncer.mc_traj_list = []

                # Set the uncertainties to the best trajectory (maintain compatibility with older version 
                #   before the typo fix)
                traj_best.uncertainties = traj_uncer
                traj_best.uncertanties = traj_uncer

            ######


            # Copy uncertainties to the geometrical trajectory
            self = copyUncertainties(traj_best, self)


        else:
            uncertainties = None


        #### SAVE RESULTS ###
        ######################################################################################################

        # Compute the trajectory ID
        if (self.traj_id is None) or (self.traj_id == "None"):
            self.traj_id = generateTrajectoryID(self)

        if self.monte_carlo:
            traj_best = addTrajectoryID(traj_best)


        if self.save_results or self.show_plots:

            # Save Monte Carlo results
            if self.monte_carlo:

                traj_best.save_results = self.save_results
                traj_best.show_plots = self.show_plots

                # Monte Carlo output directory
                mc_output_dir = os.path.join(self.output_dir, 'Monte Carlo')
                mc_file_name = self.file_name + "_mc"


                if self.save_results:

                    if self.verbose:
                        print('Saving Monte Carlo results...')

                    # Save the picked trajectory structure with Monte Carlo points
                    savePickle(traj_best, mc_output_dir, mc_file_name + '_trajectory.pickle')
                    
                    # Save the uncertainties
                    savePickle(uncertainties, mc_output_dir, mc_file_name + '_uncertainties.pickle')

                    # Save trajectory report
                    traj_best.saveReport(mc_output_dir, mc_file_name + '_report.txt', \
                        uncertainties=uncertainties, verbose=self.verbose)

                # Save and show plots
                traj_best.savePlots(mc_output_dir, mc_file_name, show_plots=self.show_plots)


            ## Save original picks results
            if self.save_results:

                if self.verbose:
                    print('Saving results with original picks...')

                # Save the picked trajectory structure with original points
                savePickle(self, self.output_dir, self.file_name + '_trajectory.pickle')

                # Save trajectory report with original points
                self.saveReport(self.output_dir, self.file_name + '_report.txt', \
                        uncertainties=uncertainties, verbose = not self.monte_carlo)


            # Save and show plots
            self.savePlots(self.output_dir, self.file_name, \
                show_plots=(self.show_plots and not self.monte_carlo))
            

        ######################################################################################################



        ## SHOW PLANE INTERSECTIONS AND LoS PLOTS ###
        #####################################################################################################

        # # Show the plane intersection
        # if self.show_plots:
        #   self.best_conv_inter.show()


        # # Show lines of sight solution in 3D
        # if self.show_plots:
        #   self.showLoS()


        #####################################################################################################


        # Return the best trajectory
        if self.monte_carlo:
            return traj_best

        else:
            return self





if __name__ == "__main__":

    ### TEST CASE ###
    ##########################################################################################################

    import time
    from wmpl.Utils.TrajConversions import equatorialCoordPrecession_vect, J2000_JD

    ## TEST EVENT
    ###############
    # Reference julian date
    jdt_ref = 2458601.365760937799

    # Inputs are RA/Dec
    meastype = 1

    # Measurements
    station_id1 = "RU0001"
    time1 = np.array([0.401190, 0.441190, 0.481190, 0.521190, 0.561190, 0.601190, 0.641190, 0.681190, 
                      0.721190, 0.761190, 0.801190, 0.841190, 0.881190, 0.921190, 0.961190, 1.001190, 
                      1.041190, 1.081190, 1.121190, 1.161190, 1.201190, 1.241190, 1.281190, 1.321190, 
                      1.361190, 1.401190, 1.441190, 1.561190, 1.601190, 1.641190, 1.721190, 1.761190, 
                      1.841190])
    ra1 = np.array([350.35970, 350.71676, 351.29184, 351.58998, 352.04673, 352.50644, 352.91289, 353.37336, 
                    353.80532, 354.23339, 354.69277, 355.07317, 355.49321, 355.93473, 356.32148, 356.74755, 
                    357.13866, 357.51363, 357.89944, 358.34052, 358.72626, 359.11597, 359.53391, 359.88343, 
                      0.35106,   0.71760,   1.05526,   2.17105,   2.58634,   2.86315,   3.58752,   3.90806, 
                      4.48084])
    dec1 = np.array([+74.03591, +73.94472, +73.80889, +73.73877, +73.59830, +73.46001, +73.35001, +73.22812, 
                     +73.10211, +72.98779, +72.84568, +72.72924, +72.59691, +72.46677, +72.33622, +72.18147, 
                     +72.04381, +71.91015, +71.77648, +71.63370, +71.47512, +71.32664, +71.16185, +71.03236, 
                     +70.84506, +70.67285, +70.54194, +70.01219, +69.80856, +69.69043, +69.38316, +69.23522, 
                     +68.93025])


    station_id2 = "RU0002"
    time2 = np.array([0.000000, 0.040000, 0.080000, 0.120000, 0.160000, 0.200000, 0.240000, 0.280000, 
                      0.320000, 0.360000, 0.400000, 0.440000, 0.480000, 0.520000, 0.560000, 0.600000, 
                      0.640000, 0.680000, 0.720000, 0.760000, 0.800000, 0.840000, 0.880000, 0.920000, 
                      0.960000, 1.000000, 1.040000, 1.080000, 1.120000, 1.160000, 1.200000, 1.240000, 
                      1.280000, 1.320000, 1.360000, 1.400000, 1.440000, 1.480000, 1.520000, 1.560000, 
                      1.600000, 1.640000, 1.680000, 1.720000, 1.760000, 1.800000, 1.840000, 1.880000, 
                      1.920000, 1.960000, 2.000000, 2.040000, 2.080000, 2.120000, 2.160000, 2.200000, 
                      2.240000, 2.280000, 2.320000, 2.360000, 2.400000, 2.440000, 2.480000, 2.520000,])
    ra2 = np.array([ 81.27325, 81.20801, 81.06648, 81.03509, 80.93281, 80.87338, 80.74776, 80.68456, 
                     80.60038, 80.52306, 80.45021, 80.35990, 80.32309, 80.21477, 80.14311, 80.06967, 
                     79.98169, 79.92234, 79.84210, 79.77507, 79.72752, 79.62422, 79.52738, 79.48236, 
                     79.39613, 79.30580, 79.23434, 79.20863, 79.12019, 79.03670, 78.94849, 78.89223, 
                     78.84252, 78.76605, 78.69339, 78.64799, 78.53858, 78.53906, 78.47469, 78.39496, 
                     78.33473, 78.25761, 78.23964, 78.17867, 78.16914, 78.07010, 78.04741, 77.95169, 
                     77.89130, 77.85995, 77.78812, 77.76807, 77.72458, 77.66024, 77.61543, 77.54208, 
                     77.50465, 77.45944, 77.43200, 77.38361, 77.36004, 77.28842, 77.27131, 77.23300])
    dec2 = np.array([+66.78618, +66.66040, +66.43476, +66.21971, +66.01550, +65.86401, +65.63294, +65.43265, 
                     +65.25161, +65.01655, +64.83118, +64.62955, +64.45051, +64.23361, +64.00504, +63.81778, 
                     +63.61334, +63.40714, +63.19009, +62.98101, +62.76420, +62.52019, +62.30266, +62.05585, 
                     +61.84240, +61.60207, +61.40390, +61.22904, +60.93950, +60.74076, +60.53772, +60.25602, 
                     +60.05801, +59.83635, +59.59978, +59.37846, +59.10216, +58.88266, +58.74728, +58.45432, 
                     +58.18503, +57.97737, +57.72030, +57.55891, +57.31933, +56.98481, +56.85845, +56.58652, 
                     +56.36153, +56.15409, +55.88252, +55.66986, +55.46593, +55.20145, +54.91643, +54.69826, 
                     +54.49443, +54.25651, +54.06386, +53.86395, +53.70069, +53.47312, +53.33715, +53.20272])

    # Convert measurement to radians
    ra1 = np.radians(ra1)
    dec1 = np.radians(dec1)

    ra2 = np.radians(ra2)
    dec2 = np.radians(dec2)

    ###

    ### SITES INFO

    lon1 = np.radians(37.315140)
    lat1 = np.radians(44.890740)
    ele1 = 26.00

    lon2 = np.radians(38.583580)
    lat2 = np.radians(44.791620)
    ele2 = 240.00

    ###


    # Init new trajectory solving
    traj_solve = Trajectory(jdt_ref, meastype=meastype, save_results=False, monte_carlo=False, show_plots=False)

    # Set input points for the first site
    traj_solve.infillTrajectory(ra1, dec1, time1, lat1, lon1, ele1, station_id=station_id1)

    # Set input points for the second site
    traj_solve.infillTrajectory(ra2, dec2, time2, lat2, lon2, ele2, station_id=station_id2)

    traj_solve.run()

    ###############


    # TEST
    fig_pickle_dict = traj_solve.savePlots(None, None, show_plots=False, ret_figs=True)

    for key in fig_pickle_dict:
        print(key)
        fig = pickle.loads(fig_pickle_dict[key])<|MERGE_RESOLUTION|>--- conflicted
+++ resolved
@@ -2424,13 +2424,8 @@
         v_init_ht=None, estimate_timing_vel=True, monte_carlo=True, mc_runs=None, mc_pick_multiplier=1, \
         mc_noise_std=1.0, geometric_uncert=False, filter_picks=True, calc_orbit=True, show_plots=True, \
         show_jacchia=False, save_results=True, gravity_correction=True, gravity_factor=1.0, \
-<<<<<<< HEAD
         plot_all_spatial_residuals=False, plot_file_type='png', traj_id=None, reject_n_sigma_outliers=3, \
-        mc_cores=None, fixed_times=None, enable_OSM_plot=False):
-=======
-        plot_all_spatial_residuals=False, plot_file_type='png', traj_id=None, reject_n_sigma_outliers=3, 
-        mc_cores=None, fixed_times=None, mc_runs_max=None):
->>>>>>> 32da1a11
+        mc_cores=None, fixed_times=None, enable_OSM_plot=False, mc_runs_max=None):
         """ Init the Ceplecha trajectory solver.
 
         Arguments:
